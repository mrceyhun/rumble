--- conflicted
+++ resolved
@@ -1,8 +1,4 @@
-<<<<<<< HEAD
-(:JIQS: ShouldRun; Output="(true, true, true, true, true, true, false, true, false, true, true, true, true, false, true, true, true, true, true, true, true, true, true, false, true, false, false, true, true, true, true, false, true, true, true, false, true, true, false, true, true, false, true, true, false, false, true, false, false, true, true, false, false)" :)
-=======
-(:JIQS: ShouldRun; Output="(true, true, true, true, true, true, false, true, false, true, true, true, true, false, true, true, true, true, true, true, true, true, true, false, true, false, false, true, true, true, true, true, true, true, true, true, true, true, false, true, true, false, false, true, true, false, false)" :)
->>>>>>> c63e154c
+(:JIQS: ShouldRun; Output="(true, true, true, true, true, true, false, true, false, true, true, true, true, false, true, true, true, true, true)" :)
 1 castable as integer,
 2.14 castable as decimal,
 1 castable as decimal,
@@ -21,44 +17,6 @@
 "3e4" castable as double,
 "3" castable as decimal,
 3 castable as string,
-3.4 castable as boolean,
-null castable as null,
-null castable as null?,
-"null" castable as null,
-"null" castable as null?,
-3 castable as null,
-null castable as string,
-null castable as integer?,
-"foo" castable as null,
-"P3Y8M" castable as duration,
-yearMonthDuration("P2Y4M") castable as string,
-yearMonthDuration("P2Y99M") castable as duration,
-"-P6Y18M" castable as yearMonthDuration,
-yearMonthDuration("P0Y0M") castable as dayTimeDuration,
-dayTimeDuration("P3DT5H6.001S") castable as string,
-dayTimeDuration("P3DT432H") castable as duration,
-"-P4DT5M" castable as dayTimeDuration,
-dayTimeDuration("PT0S") castable as yearMonthDuration,
-dateTime("2001-12-12T23:00:00") castable as dateTime,
-dateTime("2001-12-12T23:00:00Z") castable as string,
-dateTime("2001-12-12T23:00:00-02:00") castable as duration,
-<<<<<<< HEAD
-date("2001-12-12-10:00") castable as string,
-date("2001-12-12-10:00") castable as dateTime,
-date("2001-12-12-10:00") castable as duration,
-dateTime("2001-12-12T23:00:00-02:00") castable as date,
-"3011-02-11-02:00" castable as date,
-"2001-12-12T23:00:00" castable as date,
-"2001-12-32" castable as date,
-=======
-"2004-04-13T00:00:00.000+03:00" castable as dateTime,
->>>>>>> c63e154c
-"aabbCC" castable as hexBinary,
-"123" castable as hexBinary,
-"lmno" castable as hexBinary,
-"0 FB8 0F+9" castable as base64Binary,
-"Q Q = =" castable as base64Binary,
-"1A3" castable as base64Binary,
-"Q===" castable as base64Binary
+3.4 castable as boolean
 
 (: general tests :)