<<<<<<< HEAD
(:JIQS: ShouldRun; Output="(1, 2.14, 1, 3.4, 230004, 30000, aa, false, true, null, false, 30000, 3, 3, true, null, null, null, null, null, P3Y5M, P2Y4M, P10Y3M, P3DT5H6.001S, P21D, 2001-12-12T23:00:00, 2001-12-12T23:00:00Z, 2001-12-12T23:00:00-02:00, 2004-04-13T00:00:00, 2001-12-12-10:00, 2001-12-12T00:00:00-10:00, 2001-12-12-02:00, 3011-02-11-02:00, 13:20:20+09:00, 23:12:00.123, 12:34:56.789Z, AABBCC, 0 FB8 0F+9, Q Q = =)" :)
=======
(:JIQS: ShouldRun; Output="(1, 2.14, 1, 3.4, 230004, 30000, aa, false, true, null, false, 30000, 3, 3, true)" :)
>>>>>>> 8aa95755
1 cast as integer,
2.14 cast as decimal,
1 cast as decimal,
3.4 cast as double,
(4 + 2.3e5) cast as decimal,
3e4 cast as integer,
"aa" cast as string,
false cast as boolean,
2 cast as boolean,
null cast as string?,
() cast as string?,
"false" cast as boolean,
"3e4" cast as double,
"3" cast as decimal,
3 cast as string,
<<<<<<< HEAD
3.4 cast as boolean,
null cast as null,
null cast as null?,
"null" cast as null,
"null" cast as null?,
null cast as string,
duration("P3Y5M") cast as string,
yearMonthDuration("P2Y4M") cast as string,
yearMonthDuration("P2Y99M") cast as duration,
dayTimeDuration("P3DT5H6.001S") cast as string,
dayTimeDuration("P3DT432H") cast as duration,
dateTime("2001-12-12T23:00:00") cast as dateTime,
dateTime("2001-12-12T23:00:00Z") cast as dateTime,
dateTime("2001-12-12T23:00:00-02:00") cast as dateTime,
dateTime("2004-04-12T24:00:00") cast as dateTime,
date("2001-12-12-10:00") cast as string,
date("2001-12-12-10:00") cast as dateTime,
dateTime("2001-12-12T23:00:00-02:00") cast as date,
"3011-02-11-02:00" cast as date,
time("13:20:20+09:00") cast as time,
time("23:12:00.123") cast as string,
dateTime("2001-12-12T12:34:56.789Z") cast as time,
"aabbCC" cast as hexBinary,
"0 FB8 0F+9" cast as base64Binary,
"Q Q = =" cast as base64Binary

=======
3.4 cast as boolean
>>>>>>> 8aa95755

(: general tests :)<|MERGE_RESOLUTION|>--- conflicted
+++ resolved
@@ -1,8 +1,4 @@
-<<<<<<< HEAD
-(:JIQS: ShouldRun; Output="(1, 2.14, 1, 3.4, 230004, 30000, aa, false, true, null, false, 30000, 3, 3, true, null, null, null, null, null, P3Y5M, P2Y4M, P10Y3M, P3DT5H6.001S, P21D, 2001-12-12T23:00:00, 2001-12-12T23:00:00Z, 2001-12-12T23:00:00-02:00, 2004-04-13T00:00:00, 2001-12-12-10:00, 2001-12-12T00:00:00-10:00, 2001-12-12-02:00, 3011-02-11-02:00, 13:20:20+09:00, 23:12:00.123, 12:34:56.789Z, AABBCC, 0 FB8 0F+9, Q Q = =)" :)
-=======
 (:JIQS: ShouldRun; Output="(1, 2.14, 1, 3.4, 230004, 30000, aa, false, true, null, false, 30000, 3, 3, true)" :)
->>>>>>> 8aa95755
 1 cast as integer,
 2.14 cast as decimal,
 1 cast as decimal,
@@ -18,35 +14,6 @@
 "3e4" cast as double,
 "3" cast as decimal,
 3 cast as string,
-<<<<<<< HEAD
-3.4 cast as boolean,
-null cast as null,
-null cast as null?,
-"null" cast as null,
-"null" cast as null?,
-null cast as string,
-duration("P3Y5M") cast as string,
-yearMonthDuration("P2Y4M") cast as string,
-yearMonthDuration("P2Y99M") cast as duration,
-dayTimeDuration("P3DT5H6.001S") cast as string,
-dayTimeDuration("P3DT432H") cast as duration,
-dateTime("2001-12-12T23:00:00") cast as dateTime,
-dateTime("2001-12-12T23:00:00Z") cast as dateTime,
-dateTime("2001-12-12T23:00:00-02:00") cast as dateTime,
-dateTime("2004-04-12T24:00:00") cast as dateTime,
-date("2001-12-12-10:00") cast as string,
-date("2001-12-12-10:00") cast as dateTime,
-dateTime("2001-12-12T23:00:00-02:00") cast as date,
-"3011-02-11-02:00" cast as date,
-time("13:20:20+09:00") cast as time,
-time("23:12:00.123") cast as string,
-dateTime("2001-12-12T12:34:56.789Z") cast as time,
-"aabbCC" cast as hexBinary,
-"0 FB8 0F+9" cast as base64Binary,
-"Q Q = =" cast as base64Binary
-
-=======
 3.4 cast as boolean
->>>>>>> 8aa95755
 
 (: general tests :)