--- conflicted
+++ resolved
@@ -299,11 +299,7 @@
         return this.arguments.containsKey("print-inferred-types")
             && this.arguments.get("print-inferred-types").equals("yes");
     }
-<<<<<<< HEAD
-    
-=======
-
->>>>>>> 82c225c9
+
     public boolean getDeactivateJsoniterStreaming() {
         return this.deactivateJsoniterStreaming;
     }
