/*
 * Licensed to the Apache Software Foundation (ASF) under one or more
 * contributor license agreements. See the NOTICE file distributed with
 * this work for additional information regarding copyright ownership.
 * The ASF licenses this file to You under the Apache License, Version 2.0
 * (the "License"); you may not use this file except in compliance with
 * the License. You may obtain a copy of the License at
 *
 * http://www.apache.org/licenses/LICENSE-2.0
 *
 * Unless required by applicable law or agreed to in writing, software
 * distributed under the License is distributed on an "AS IS" BASIS,
 * WITHOUT WARRANTIES OR CONDITIONS OF ANY KIND, either express or implied.
 * See the License for the specific language governing permissions and
 * limitations under the License.
 *
 * Authors: Stefan Irimescu, Can Berker Cikis
 *
 */

package org.rumbledb.config;

import org.rumbledb.api.Item;
import org.rumbledb.context.Name;
import org.rumbledb.exceptions.CliException;
import com.esotericsoftware.kryo.Kryo;
import com.esotericsoftware.kryo.KryoSerializable;
import com.esotericsoftware.kryo.io.Input;
import com.esotericsoftware.kryo.io.Output;

import sparksoniq.spark.SparkSessionManager;

import java.io.Serializable;
import java.util.Arrays;
import java.util.HashMap;
import java.util.List;
import java.util.Map;

public class RumbleRuntimeConfiguration implements Serializable, KryoSerializable {

    private static final long serialVersionUID = 1L;
    private static final String ARGUMENT_PREFIX = "--";
    private static final String ARGUMENT_FORMAT_ERROR_MESSAGE =
        "Invalid argument format. Required format: --property value";
    private HashMap<String, String> arguments;

    List<String> allowedPrefixes;
    private int resultsSizeCap;
    private String outputFormat;
    private Map<String, String> outputFormatOptions;
    private int numberOfOutputPartitions;
    private Map<Name, List<Item>> externalVariableValues;
    private Map<Name, String> unparsedExternalVariableValues;
    private boolean deactivateJsoniterStreaming;

    private static final RumbleRuntimeConfiguration defaultConfiguration = new RumbleRuntimeConfiguration();

    public RumbleRuntimeConfiguration() {
        this.arguments = new HashMap<>();
    }

    public RumbleRuntimeConfiguration(String[] args) {
        this.arguments = new HashMap<>();
        for (int i = 0; i < args.length; i += 2) {
            if (!args[i].startsWith(ARGUMENT_PREFIX)) {
                throw new CliException(ARGUMENT_FORMAT_ERROR_MESSAGE);
            }
            String argumentName = args[i].trim().replace(ARGUMENT_PREFIX, "");
            if (i + 1 >= args.length || args[i + 1].startsWith(ARGUMENT_PREFIX)) {
                throw new CliException("Missing argument value for a provided argument: " + argumentName + ".");
            }
            String argumentValue = args[i + 1];
            this.arguments.put(argumentName, argumentValue);
        }
        init();
    }

    public static RumbleRuntimeConfiguration getDefaultConfiguration() {
        return RumbleRuntimeConfiguration.defaultConfiguration;
    }

    public String getConfigurationArgument(String key) {
        if (this.arguments.containsKey(key)) {
            return this.arguments.get(key);
        } else {
            return null;
        }
    }

    public String getOutputPath() {
        if (this.arguments.containsKey("output-path")) {
            return this.arguments.get("output-path");
        } else {
            return null;
        }
    }

    public int getPort() {
        if (this.arguments.containsKey("port")) {
            return Integer.parseInt(this.arguments.get("port"));
        } else {
            return 8001;
        }
    }

    public String getHost() {
        if (this.arguments.containsKey("host")) {
            return this.arguments.get("host");
        } else {
            return "localhost";
        }
    }

    public List<String> getAllowedURIPrefixes() {
        return this.allowedPrefixes;
    }

    public void setAllowedURIPrefixes(List<String> newValue) {
        this.allowedPrefixes = newValue;
    }

    public String getOutputFormat() {
        return this.outputFormat;
    }

    public void setOutputFormat(String newValue) {
        this.outputFormat = newValue;
    }

    public int getNumberOfOutputPartitions() {
        return this.numberOfOutputPartitions;
    }

    public RumbleRuntimeConfiguration setNumberOfOutputPartitions(int newValue) {
        this.numberOfOutputPartitions = newValue;
        return this;
    }

    public Map<String, String> getOutputFormatOptions() {
        return this.outputFormatOptions;
    }

    public RumbleRuntimeConfiguration setOutputFormatOption(String key, String value) {
        this.outputFormatOptions.put(key, value);
        return this;
    }

    public void init() {
        if (this.arguments.containsKey("allowed-uri-prefixes")) {
            this.allowedPrefixes = Arrays.asList(this.arguments.get("allowed-uri-prefixes").split(";"));
        } else {
            this.allowedPrefixes = Arrays.asList();
        }
        if (this.arguments.containsKey("output-format")) {
            this.outputFormat = this.arguments.get("output-format").toLowerCase();
        } else {
            this.outputFormat = "json";
        }
        if (this.arguments.containsKey("number-of-output-partitions")) {
            this.numberOfOutputPartitions = Integer.valueOf(this.arguments.get("number-of-output-partitions"));
        } else {
            this.numberOfOutputPartitions = -1;
        }
        this.outputFormatOptions = new HashMap<>();
        for (String s : this.arguments.keySet()) {
            if (s.startsWith("output-format-option:")) {
                String key = s.substring(21);
                String value = this.arguments.get(s);
                this.outputFormatOptions.put(key, value);
            }
        }
        if (this.arguments.containsKey("materialization-cap")) {
            this.resultsSizeCap = Integer.parseInt(this.arguments.get("materialization-cap"));
        } else {
            if (this.arguments.containsKey("result-size")) {
                System.err.println("[WARNING] --result-size is obsolete. Please use --materialization-cap instead.");
                this.resultsSizeCap = Integer.parseInt(this.arguments.get("result-size"));
            } else {
                this.resultsSizeCap = 200;
            }
        }
        this.externalVariableValues = new HashMap<>();
        this.unparsedExternalVariableValues = new HashMap<>();
        for (String s : this.arguments.keySet()) {
            if (s.startsWith("variable:")) {
                String variableLocalName = s.substring(9);
                Name name = Name.createVariableInNoNamespace(variableLocalName);
                this.unparsedExternalVariableValues.put(name, this.arguments.get(s));
            }
        }
        if (this.arguments.containsKey("deactivate-jsoniter-streaming")) {
            this.deactivateJsoniterStreaming = this.arguments.get("deactivate-jsoniter-streaming").equals("yes");
        } else {
            this.deactivateJsoniterStreaming = false;
        }
    }

    public boolean getOverwrite() {
        if (this.arguments.containsKey("overwrite")) {
            return this.arguments.get("overwrite").equals("yes");
        } else {
            return false;
        }
    }

    public boolean getShowErrorInfo() {
        if (this.arguments.containsKey("show-error-info")) {
            return this.arguments.get("show-error-info").equals("yes");
        } else {
            return false;
        }
    }

    public String getLogPath() {
        if (this.arguments.containsKey("log-path")) {
            return this.arguments.get("log-path");
        } else {
            return null;
        }
    }

    public String getQueryPath() {
        if (this.arguments.containsKey("query-path")) {
            return this.arguments.get("query-path");
        } else {
            return null;
        }
    }

    /**
     * Gets the configured number of Items that should be collected in case of a forced materialization. This applies in
     * particular to a local use of the ItemIterator.
     *
     * @return the current number of Items to collect.
     */
    public int getResultSizeCap() {
        return this.resultsSizeCap;
    }

    /**
     * Sets the number of Items that should be collected in case of a forced materialization. This applies in particular
     * to a local use of the ItemIterator.
     *
     * @param i the maximum number of Items to collect.
     */
    public RumbleRuntimeConfiguration setResultSizeCap(int i) {
        this.resultsSizeCap = i;
        return this;
    }

    public List<Item> getExternalVariableValue(Name name) {
        if (this.externalVariableValues.containsKey(name)) {
            return this.externalVariableValues.get(name);
        }
        return null;
    }

    public String getUnparsedExternalVariableValue(Name name) {
        if (this.unparsedExternalVariableValues.containsKey(name)) {
            return this.unparsedExternalVariableValues.get(name);
        }
        return null;
    }

    public RumbleRuntimeConfiguration setExternalVariableValue(Name name, List<Item> items) {
        this.externalVariableValues.put(name, items);
        return this;
    }

    public boolean isShell() {
        if (this.arguments.containsKey("shell")) {
            return this.arguments.get("shell").equals("yes");
        } else {
            return false;
        }
    }

    public boolean isServer() {
        if (this.arguments.containsKey("server")) {
            return this.arguments.get("server").equals("yes");
        } else {
            return false;
        }
    }

    public boolean isPrintIteratorTree() {
        if (this.arguments.containsKey("print-iterator-tree")) {
            return this.arguments.get("print-iterator-tree").equals("yes");
        } else {
            return false;
        }
    }

<<<<<<< HEAD
    public boolean doStaticAnalysis() {
        return this.arguments.containsKey("static-analysis") && this.arguments.get("static-analysis").equals("yes");
    }

    public boolean printInferredTypes() {
        return this.arguments.containsKey("print-inferred-types")
            && this.arguments.get("print-inferred-types").equals("yes");
=======
    public boolean getDeactivateJsoniterStreaming() {
        return this.deactivateJsoniterStreaming;
    }

    public void setDeactivateJsoniterStreaming(boolean b) {
        this.deactivateJsoniterStreaming = b;
>>>>>>> aba98039
    }

    public boolean isLocal() {
        String masterConfig = SparkSessionManager.getInstance().getJavaSparkContext().getConf().get("spark.master");
        return masterConfig.contains("local");
    }

    @Override
    public String toString() {
        String result = "";
        result += "Master: "
            + SparkSessionManager.getInstance().getJavaSparkContext().getConf().get("spark.master")
            + "\n"
            +
            "Item Display Limit: "
            + getResultSizeCap()
            + "\n"
            +
            "Output Path: "
            + (this.arguments.getOrDefault("output-path", "-"))
            + "\n"
            +
            "Log Path: "
            + (this.arguments.getOrDefault("log-path", "-"))
            + "\n"
            +
            "Query Path : "
            + (this.arguments.getOrDefault("query-path", "-"))
            + "\n";
        return result;
    }

    @Override
    public void write(Kryo kryo, Output output) {
        kryo.writeObject(output, this.arguments);
    }

    @SuppressWarnings("unchecked")
    @Override
    public void read(Kryo kryo, Input input) {
        this.arguments = kryo.readObject(input, HashMap.class);
    }
}<|MERGE_RESOLUTION|>--- conflicted
+++ resolved
@@ -291,7 +291,6 @@
         }
     }
 
-<<<<<<< HEAD
     public boolean doStaticAnalysis() {
         return this.arguments.containsKey("static-analysis") && this.arguments.get("static-analysis").equals("yes");
     }
@@ -299,14 +298,14 @@
     public boolean printInferredTypes() {
         return this.arguments.containsKey("print-inferred-types")
             && this.arguments.get("print-inferred-types").equals("yes");
-=======
+    }
+    
     public boolean getDeactivateJsoniterStreaming() {
         return this.deactivateJsoniterStreaming;
     }
 
     public void setDeactivateJsoniterStreaming(boolean b) {
         this.deactivateJsoniterStreaming = b;
->>>>>>> aba98039
     }
 
     public boolean isLocal() {
