--- conflicted
+++ resolved
@@ -478,14 +478,10 @@
 
             // TODO: once done type system do proper comparison
             if (
-<<<<<<< HEAD
-                !(leftResult.getResultingType().isNumeric() && rightResult.getResultingType().isNumeric()
-=======
                 !(leftResult.getResultingType() != null
                     && rightResult.getResultingType() != null
                     && leftResult.getResultingType().isNumeric()
                     && rightResult.getResultingType().isNumeric()
->>>>>>> 3b56918b
                     || leftResult.getResultingType() == rightResult.getResultingType())
             ) {
                 return NativeClauseContext.NoNativeQuery;
@@ -493,26 +489,6 @@
 
             String operator = " = ";
             switch (this.comparisonOperator.name()) {
-<<<<<<< HEAD
-                case "eq":
-                    operator = " = ";
-                    break;
-                case "ne":
-                    operator = " <> ";
-                    break;
-                case "le":
-                    operator = " <= ";
-                    break;
-                case "lt":
-                    operator = " < ";
-                    break;
-                case "ge":
-                    operator = " >= ";
-                    break;
-                case "gt":
-                    operator = " > ";
-                    break;
-=======
                 case "VC_EQ":
                     operator = " = ";
                     break;
@@ -533,7 +509,6 @@
                     break;
                 default:
                     return NativeClauseContext.NoNativeQuery;
->>>>>>> 3b56918b
             }
             String query = "( " + leftResult.getResultingQuery() + operator + rightResult.getResultingQuery() + " )";
             return new NativeClauseContext(nativeClauseContext, query, BuiltinTypesCatalogue.booleanItem);
