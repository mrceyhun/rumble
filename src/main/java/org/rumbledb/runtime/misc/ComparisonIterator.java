/*
 * Licensed to the Apache Software Foundation (ASF) under one or more
 * contributor license agreements. See the NOTICE file distributed with
 * this work for additional information regarding copyright ownership.
 * The ASF licenses this file to You under the Apache License, Version 2.0
 * (the "License"); you may not use this file except in compliance with
 * the License. You may obtain a copy of the License at
 *
 * http://www.apache.org/licenses/LICENSE-2.0
 *
 * Unless required by applicable law or agreed to in writing, software
 * distributed under the License is distributed on an "AS IS" BASIS,
 * WITHOUT WARRANTIES OR CONDITIONS OF ANY KIND, either express or implied.
 * See the License for the specific language governing permissions and
 * limitations under the License.
 *
 * Authors: Stefan Irimescu, Can Berker Cikis
 *
 */

package org.rumbledb.runtime.misc;

import org.joda.time.DateTime;
import org.joda.time.Instant;
import org.joda.time.Period;
import org.rumbledb.api.Item;
import org.rumbledb.context.DynamicContext;
import org.rumbledb.exceptions.ExceptionMetadata;
import org.rumbledb.exceptions.IteratorFlowException;
import org.rumbledb.exceptions.MoreThanOneItemException;
import org.rumbledb.exceptions.NonAtomicKeyException;
import org.rumbledb.exceptions.UnexpectedTypeException;
import org.rumbledb.expressions.ExecutionMode;
import org.rumbledb.expressions.comparison.ComparisonExpression;
import org.rumbledb.expressions.comparison.ComparisonExpression.ComparisonOperator;
import org.rumbledb.items.ItemFactory;
import org.rumbledb.runtime.AtMostOneItemLocalRuntimeIterator;
import org.rumbledb.runtime.RuntimeIterator;
import org.rumbledb.runtime.flwor.NativeClauseContext;
import org.rumbledb.types.BuiltinTypesCatalogue;

import java.math.BigDecimal;
import java.math.BigInteger;
import java.util.Arrays;
import java.util.List;


public class ComparisonIterator extends AtMostOneItemLocalRuntimeIterator {


    private static final long serialVersionUID = 1L;
    private Item left;
    private Item right;
    private ComparisonExpression.ComparisonOperator comparisonOperator;
    private RuntimeIterator leftIterator;
    private RuntimeIterator rightIterator;


    public ComparisonIterator(
            RuntimeIterator leftIterator,
            RuntimeIterator rightIterator,
            ComparisonExpression.ComparisonOperator comparisonOperator,
            ExecutionMode executionMode,
            ExceptionMetadata iteratorMetadata
    ) {
        super(Arrays.asList(leftIterator, rightIterator), executionMode, iteratorMetadata);
        this.leftIterator = leftIterator;
        this.rightIterator = rightIterator;
        this.comparisonOperator = comparisonOperator;
    }

    public ComparisonExpression.ComparisonOperator getComparisonOperator() {
        return this.comparisonOperator;
    }

    public boolean isValueEquality() {
        return this.comparisonOperator.equals(ComparisonExpression.ComparisonOperator.VC_EQ);
    }

    public RuntimeIterator getLeftIterator() {
        return this.leftIterator;
    }

    public RuntimeIterator getRightIterator() {
        return this.rightIterator;
    }

    @Override
    public Item materializeFirstItemOrNull(DynamicContext dynamicContext) {
        // value comparison may return an empty sequence
        if (this.comparisonOperator.isValueComparison()) {
            // if EMPTY SEQUENCE - eg. () or ((),())
            // this check is added here to provide lazy evaluation: eg. () eq (2,3) = () instead of exception
            try {
                this.left = this.leftIterator.materializeAtMostOneItemOrNull(
                    dynamicContext
                );
            } catch (MoreThanOneItemException e) {
                throw new UnexpectedTypeException(
                        "Invalid args. Value comparison can't be performed on sequences with more than 1 items",
                        getMetadata()
                );
            }
            if (this.left == null) {
                return null;
            }

            try {
                this.right = this.rightIterator.materializeAtMostOneItemOrNull(
                    dynamicContext
                );
            } catch (MoreThanOneItemException e) {
                throw new UnexpectedTypeException(
                        "Invalid args. Value comparison can't be performed on sequences with more than 1 items",
                        getMetadata()
                );
            }
            if (this.right == null) {
                return null;
            }
        }

        // use stored values for value comparison
        if (this.comparisonOperator.isValueComparison()) {
            return valueComparison(this.left, this.right);
        }

        // fetch all values and perform comparison
        List<Item> left = this.leftIterator.materialize(dynamicContext);
        List<Item> right = this.rightIterator.materialize(dynamicContext);

        return generalComparison(left, right);
    }

    /**
     * Function to compare two lists of items one by one with each other.
     *
     * @param left item list of left iterator
     * @param right item list of right iterator
     * @return true if a single match is found, false if no matches. Given an empty sequence, false is returned.
     */
    private Item generalComparison(List<Item> left, List<Item> right) {
        for (Item l : left) {
            for (Item r : right) {
                Item result = valueComparison(l, r);
                if (result.getBooleanValue()) {
                    return result;
                }
            }
        }
        return ItemFactory.getInstance().createBooleanItem(false);
    }

    private Item valueComparison(Item left, Item right) {

        if (left.isArray() || right.isArray()) {
            throw new NonAtomicKeyException(
                    "Invalid args. Comparison can't be performed on array type",
                    getMetadata()
            );
        } else if (left.isObject() || right.isObject()) {
            throw new NonAtomicKeyException(
                    "Invalid args. Comparison can't be performed on object type",
                    getMetadata()
            );
        } else if (left.isFunction() || right.isFunction()) {
            throw new NonAtomicKeyException(
                    "Invalid args. Comparison can't be performed on function type",
                    getMetadata()
            );
        }

        if (!left.isAtomic()) {
            throw new IteratorFlowException("Invalid comparison expression", getMetadata());
        }

        long comparison = compareItems(left, right, this.comparisonOperator, getMetadata());
        if (comparison == -Long.MIN_VALUE) {
            throw new UnexpectedTypeException(
                    " \""
                        + this.comparisonOperator
                        + "\": operation not possible with parameters of type \""
                        + left.getDynamicType().toString()
                        + "\" and \""
                        + right.getDynamicType().toString()
                        + "\"",
                    getMetadata()
            );
        }
        // NaN never compares successfully.
        if (left.isDouble() && Double.isNaN(left.getDoubleValue())) {
            return ItemFactory
                .getInstance()
                .createBooleanItem(false);
        }
        if (right.isDouble() && Double.isNaN(right.getDoubleValue())) {
            return ItemFactory
                .getInstance()
                .createBooleanItem(false);
        }
        return comparisonResultToBooleanItem(
            (int) comparison,
            this.comparisonOperator,
            getMetadata()
        );
    }

    public static long compareItems(
            Item left,
            Item right,
            ComparisonOperator comparisonOperator,
            ExceptionMetadata metadata
    ) {
        if (left.isNull() && right.isNull()) {
            return 0;
        }
        if (left.isNull() && !right.isNull()) {
            return -1;
        }
        if (!left.isNull() && right.isNull()) {
            return 1;
        }
        if (
            left.isInt()
                && right.isInt()
        ) {
            return processInt(left.getIntValue(), right.getIntValue());
        }

        // General cases
        if (left.isDouble() && right.isNumeric()) {
            double l = left.getDoubleValue();
            double r = 0;
            if (right.isDouble()) {
                r = right.getDoubleValue();
            } else {
                r = right.castToDoubleValue();
            }
            return processDouble(l, r);
        }
        if (right.isDouble() && left.isNumeric()) {
            double l = left.castToDoubleValue();
            double r = right.getDoubleValue();
            return processDouble(l, r);
        }
        if (right.isDouble() && left.isNumeric()) {
            double l = left.castToDoubleValue();
            double r = right.getDoubleValue();
            return processDouble(l, r);
        }
        if (left.isFloat() && right.isNumeric()) {
            float l = left.getFloatValue();
            float r = 0;
            if (right.isFloat()) {
                r = right.getFloatValue();
            } else {
                r = right.castToFloatValue();
            }
            return processFloat(l, r);
        }
        if (left.isInteger() && right.isInteger()) {
            BigInteger l = left.getIntegerValue();
            BigInteger r = right.getIntegerValue();
            return processInteger(l, r);
        }
        if (left.isDecimal() && right.isDecimal()) {
            BigDecimal l = left.getDecimalValue();
            BigDecimal r = right.getDecimalValue();
            return processDecimal(l, r);
        }
        if (left.isYearMonthDuration() && right.isYearMonthDuration()) {
            Period l = left.getDurationValue();
            Period r = right.getDurationValue();
            return processDuration(l, r);
        }
        if (left.isDayTimeDuration() && right.isDayTimeDuration()) {
            Period l = left.getDurationValue();
            Period r = right.getDurationValue();
            return processDuration(l, r);
        }
        if (left.isDuration() && right.isDuration()) {
            switch (comparisonOperator) {
                case VC_EQ:
                case GC_EQ:
                case VC_NE:
                case GC_NE:
                    Period l = left.getDurationValue();
                    Period r = right.getDurationValue();
                    return processDuration(l, r);
                default:
            }
        }
        if (left.isHexBinary() && right.isHexBinary()) {
            byte[] l = left.getBinaryValue();
            byte[] r = right.getBinaryValue();
            return processBytes(l, r);
        }
        if (left.isBase64Binary() && right.isBase64Binary()) {
            byte[] l = left.getBinaryValue();
            byte[] r = right.getBinaryValue();
            return processBytes(l, r);
        }
        if (left.isDate() && right.isDate()) {
            DateTime l = left.getDateTimeValue();
            DateTime r = right.getDateTimeValue();
            return processDateTime(l, r);
        }
        if (left.isTime() && right.isTime()) {
            DateTime l = left.getDateTimeValue();
            DateTime r = right.getDateTimeValue();
            return processDateTime(l, r);
        }
        if (left.isDateTime() && right.isDateTime()) {
            DateTime l = left.getDateTimeValue();
            DateTime r = right.getDateTimeValue();
            return processDateTime(l, r);
        }
        if (left.isBoolean() && right.isBoolean()) {
            Boolean l = left.getBooleanValue();
            Boolean r = right.getBooleanValue();
            return processBoolean(l, r);
        }
        if (left.isString() && right.isString()) {
            String l = left.getStringValue();
            String r = right.getStringValue();
            return processString(l, r);
        }
        if (left.isAnyURI() && right.isAnyURI()) {
            String l = left.getStringValue();
            String r = right.getStringValue();
            return processString(l, r);
        }
        if (left.isString() && right.isAnyURI()) {
            String l = left.getStringValue();
            String r = right.serialize();
            return processString(l, r);
        }
        if (left.isAnyURI() && right.isString()) {
            String l = left.serialize();
            String r = right.getStringValue();
            return processString(l, r);
        }
        return Long.MIN_VALUE;
    }

    private static int processDouble(
            double l,
            double r
    ) {
        return Double.compare(l, r);
    }

    private static int processFloat(
            float l,
            float r
    ) {
        return Float.compare(l, r);
    }

    private static int processDecimal(
            BigDecimal l,
            BigDecimal r
    ) {
        return l.compareTo(r);
    }

    private static int processInteger(
            BigInteger l,
            BigInteger r
    ) {
        return l.compareTo(r);
    }

    private static int processInt(
            int l,
            int r
    ) {
        return Integer.compare(l, r);
    }

    private static int processDuration(
            Period l,
            Period r
    ) {
        Instant now = new Instant();
        return l.toDurationFrom(now).compareTo(r.toDurationFrom(now));
    }

    private static int processDateTime(
            DateTime l,
            DateTime r
    ) {
        return l.compareTo(r);
    }

    private static int processBoolean(
            Boolean l,
            Boolean r
    ) {
        return Boolean.compare(l, r);
    }

    private static int processString(
            String l,
            String r
    ) {
        return l.compareTo(r);
    }

    private static int processBytes(
            byte[] l,
            byte[] r
    ) {
        int i = 0;
        while (true) {
            if (i == l.length && i == r.length) {
                return 0;
            }
            if (i == l.length) {
                return -1;
            }
            if (i == r.length) {
                return 1;
            }
            int compare = Integer.compare(Byte.toUnsignedInt(l[i]), Byte.toUnsignedInt(r[i]));
            if (compare != 0) {
                return compare;
            }
            ++i;
        }
    }

    private static Item comparisonResultToBooleanItem(
            int comparison,
            ComparisonExpression.ComparisonOperator comparisonOperator,
            ExceptionMetadata metadata
    ) {
        // Subclasses should override this method to perform additional typechecks,
        // and then invoke it on super.
        switch (comparisonOperator) {
            case VC_EQ:
            case GC_EQ: {
                return ItemFactory.getInstance().createBooleanItem(comparison == 0);
            }
            case VC_NE:
            case GC_NE: {
                return ItemFactory.getInstance().createBooleanItem(comparison != 0);
            }
            case VC_LT:
            case GC_LT: {
                return ItemFactory.getInstance().createBooleanItem(comparison < 0);
            }
            case VC_LE:
            case GC_LE: {
                return ItemFactory.getInstance().createBooleanItem(comparison <= 0);
            }
            case VC_GT:
            case GC_GT: {
                return ItemFactory.getInstance().createBooleanItem(comparison > 0);
            }
            case VC_GE:
            case GC_GE: {
                return ItemFactory.getInstance().createBooleanItem(comparison >= 0);
            }
        }
        throw new IteratorFlowException("Unrecognized operator found: " + comparisonOperator, metadata);
    }

    @Override
    public NativeClauseContext generateNativeQuery(NativeClauseContext nativeClauseContext) {
        if (this.comparisonOperator.isValueComparison()) {
            NativeClauseContext leftResult = this.leftIterator.generateNativeQuery(nativeClauseContext);
            NativeClauseContext rightResult = this.rightIterator.generateNativeQuery(nativeClauseContext);

            if (leftResult == NativeClauseContext.NoNativeQuery || rightResult == NativeClauseContext.NoNativeQuery) {
                return NativeClauseContext.NoNativeQuery;
            }

            // TODO: once done type system do proper comparison
            if (
                !(leftResult.getResultingType().isNumeric() && rightResult.getResultingType().isNumeric()
                    || leftResult.getResultingType() == rightResult.getResultingType())
            ) {
                return NativeClauseContext.NoNativeQuery;
            }

            String operator = " = ";
            switch (this.comparisonOperator.name()) {
                case "eq":
                    operator = " = ";
                    break;
                case "ne":
                    operator = " <> ";
                    break;
                case "le":
                    operator = " <= ";
                    break;
                case "lt":
                    operator = " < ";
                    break;
                case "ge":
                    operator = " >= ";
                    break;
                case "gt":
                    operator = " > ";
                    break;
<<<<<<< HEAD
=======
                default:
                    return NativeClauseContext.NoNativeQuery;
>>>>>>> b2dfb4d8
            }
            String query = "( " + leftResult.getResultingQuery() + operator + rightResult.getResultingQuery() + " )";
            return new NativeClauseContext(nativeClauseContext, query, BuiltinTypesCatalogue.booleanItem);
        } else {
            return NativeClauseContext.NoNativeQuery;
        }
    }
}<|MERGE_RESOLUTION|>--- conflicted
+++ resolved
@@ -504,11 +504,8 @@
                 case "gt":
                     operator = " > ";
                     break;
-<<<<<<< HEAD
-=======
                 default:
                     return NativeClauseContext.NoNativeQuery;
->>>>>>> b2dfb4d8
             }
             String query = "( " + leftResult.getResultingQuery() + operator + rightResult.getResultingQuery() + " )";
             return new NativeClauseContext(nativeClauseContext, query, BuiltinTypesCatalogue.booleanItem);
