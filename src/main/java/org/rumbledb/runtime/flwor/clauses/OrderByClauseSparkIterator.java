/*
 * Licensed to the Apache Software Foundation (ASF) under one or more
 * contributor license agreements. See the NOTICE file distributed with
 * this work for additional information regarding copyright ownership.
 * The ASF licenses this file to You under the Apache License, Version 2.0
 * (the "License"); you may not use this file except in compliance with
 * the License. You may obtain a copy of the License at
 *
 * http://www.apache.org/licenses/LICENSE-2.0
 *
 * Unless required by applicable law or agreed to in writing, software
 * distributed under the License is distributed on an "AS IS" BASIS,
 * WITHOUT WARRANTIES OR CONDITIONS OF ANY KIND, either express or implied.
 * See the License for the specific language governing permissions and
 * limitations under the License.
 *
 * Authors: Stefan Irimescu, Can Berker Cikis
 *
 */

package org.rumbledb.runtime.flwor.clauses;

import org.apache.spark.sql.Dataset;
import org.apache.spark.sql.Row;
import org.apache.spark.sql.types.DataType;
import org.apache.spark.sql.types.DataTypes;
import org.apache.spark.sql.types.StructField;
import org.apache.spark.sql.types.StructType;
import org.rumbledb.api.Item;
import org.rumbledb.context.DynamicContext;
import org.rumbledb.context.Name;
import org.rumbledb.exceptions.ExceptionMetadata;
import org.rumbledb.exceptions.IteratorFlowException;
import org.rumbledb.exceptions.JobWithinAJobException;
import org.rumbledb.exceptions.MoreThanOneItemException;
import org.rumbledb.exceptions.NoTypedValueException;
import org.rumbledb.exceptions.OurBadException;
import org.rumbledb.exceptions.RumbleException;
import org.rumbledb.exceptions.UnexpectedTypeException;
import org.rumbledb.expressions.ExecutionMode;
import org.rumbledb.expressions.flowr.FLWOR_CLAUSES;
import org.rumbledb.runtime.RuntimeIterator;
import org.rumbledb.runtime.RuntimeTupleIterator;
import org.rumbledb.runtime.flwor.FlworDataFrameUtils;
import org.rumbledb.runtime.flwor.NativeClauseContext;
import org.rumbledb.runtime.flwor.expression.OrderByClauseAnnotatedChildIterator;
import org.rumbledb.runtime.flwor.udfs.OrderClauseCreateColumnsUDF;
import org.rumbledb.runtime.flwor.udfs.OrderClauseDetermineTypeUDF;
import org.rumbledb.types.BuiltinTypesCatalogue;

import sparksoniq.jsoniq.tuple.FlworKey;
import sparksoniq.jsoniq.tuple.FlworKeyComparator;
import sparksoniq.jsoniq.tuple.FlworTuple;

import java.util.ArrayList;
import java.util.HashSet;
import java.util.LinkedHashMap;
import java.util.List;
import java.util.Map;
import java.util.Set;
import java.util.TreeMap;

import static org.rumbledb.items.parsing.ItemParser.decimalType;

public class OrderByClauseSparkIterator extends RuntimeTupleIterator {

    public static final String StringFlagForEmptySequence = "empty-sequence";
    private static final long serialVersionUID = 1L;
    private final List<OrderByClauseAnnotatedChildIterator> expressionsWithIterator;
    private Map<Name, DynamicContext.VariableDependency> dependencies;

    private List<FlworTuple> localTupleResults;
    private int resultIndex;

    public OrderByClauseSparkIterator(
            RuntimeTupleIterator child,
            List<OrderByClauseAnnotatedChildIterator> expressionsWithIterator,
            boolean stable,
            ExecutionMode executionMode,
            ExceptionMetadata iteratorMetadata
    ) {
        super(child, executionMode, iteratorMetadata);
        this.expressionsWithIterator = expressionsWithIterator;
        this.dependencies = new TreeMap<>();
        for (OrderByClauseAnnotatedChildIterator e : this.expressionsWithIterator) {
            this.dependencies.putAll(e.getIterator().getVariableDependencies());
        }
        this.localTupleResults = new ArrayList<>();
    }

    @Override
    public void open(DynamicContext context) {
        super.open(context);
        if (this.child == null) {
            throw new OurBadException("Invalid order-by clause.");
        }
        this.child.open(this.currentDynamicContext);
        this.localTupleResults.clear();
        this.resultIndex = 0;
        this.hasNext = this.child.hasNext();
    }

    @Override
    public void reset(DynamicContext context) {
        super.reset(context);
        if (this.child == null) {
            throw new OurBadException("Invalid order-by clause.");
        }
        this.child.reset(this.currentDynamicContext);
        this.localTupleResults.clear();
        this.resultIndex = 0;
        this.hasNext = this.child.hasNext();
    }

    @Override
    public void close() {
        super.close();
        if (this.child == null) {
            throw new OurBadException("Invalid order-by clause.");
        }
        this.child.close();
        this.localTupleResults.clear();
        this.resultIndex = 0;
    }

    @Override
    public FlworTuple next() {
        if (this.hasNext) {
            if (this.resultIndex == 0) {
                setAllLocalResults();
            }
            FlworTuple result = this.localTupleResults.get(this.resultIndex++);
            if (this.resultIndex == this.localTupleResults.size()) {
                this.hasNext = false;
            }
            return result;
        }
        throw new IteratorFlowException("Invalid next() call in order-by clause", getMetadata());
    }

    /**
     * All local results need to be calculated for sorting/ordering to be performed.
     */
    private void setAllLocalResults() {
        TreeMap<FlworKey, List<FlworTuple>> keyValuePairs = mapExpressionsToOrderedPairs();
        // get only the values(ordered tuples) and save them in a list for next() calls
        keyValuePairs.forEach((key, valueList) -> this.localTupleResults.addAll(valueList));

        this.child.close();
        this.hasNext = this.localTupleResults.size() != 0;
    }

    /**
     * Evaluates expressions to atomics(error is thrown if not possible) which are used as keys for sorted TreeMap.
     * Requires child iterator to be opened.
     *
     * @return Sorted TreeMap(ascending). key - atomics from expressions, value - input tuples
     */
    private TreeMap<FlworKey, List<FlworTuple>> mapExpressionsToOrderedPairs() {
        // tree map keeps the natural item order deduced from an implementation of Comparator
        // OrderByClauseSortClosure implements a comparator and provides the exact desired behavior for local execution
        // as well
        TreeMap<FlworKey, List<FlworTuple>> keyValuePairs = new TreeMap<>(
                new FlworKeyComparator(this.expressionsWithIterator)
        );

        // assign current context as parent. re-use the same context object for efficiency
        DynamicContext tupleContext = new DynamicContext(this.currentDynamicContext);
        while (this.child.hasNext()) {
            FlworTuple inputTuple = this.child.next();

            List<Item> results = new ArrayList<>(); // results from the expressions will become a key
            for (OrderByClauseAnnotatedChildIterator expressionWithIterator : this.expressionsWithIterator) {
                tupleContext.getVariableValues().removeAllVariables(); // clear the previous variables
                tupleContext.getVariableValues().setBindingsFromTuple(inputTuple, getMetadata()); // assign new
                                                                                                  // variables from new
                                                                                                  // tuple

                RuntimeIterator iterator = expressionWithIterator.getIterator();
                try {
                    Item resultItem = iterator.materializeAtMostOneItemOrNull(tupleContext);
                    if (resultItem != null && !resultItem.isAtomic()) {
                        throw new NoTypedValueException(
                                "Order by keys must be atomics",
                                expressionWithIterator.getIterator().getMetadata()
                        );
                    }
                    // possibly null for empty sequence.
                    results.add(resultItem);
                } catch (MoreThanOneItemException e) {
                    throw new UnexpectedTypeException(
                            "Order by keys must be at most one item",
                            expressionWithIterator.getIterator().getMetadata()
                    );
                }
            }
            FlworKey key = new FlworKey(results);
            List<FlworTuple> values = keyValuePairs.get(key); // all values for a single matching key are held in a list
            if (values == null) {
                values = new ArrayList<>();
                keyValuePairs.put(key, values);
            }
            values.add(inputTuple);
        }
        return keyValuePairs;
    }

    @Override
    public Dataset<Row> getDataFrame(
            DynamicContext context,
            Map<Name, DynamicContext.VariableDependency> parentProjection
    ) {
        if (this.child == null) {
            throw new OurBadException("Invalid orderby clause.");
        }

        int numberOfOrderingKeys = this.expressionsWithIterator.size();

        for (OrderByClauseAnnotatedChildIterator expressionWithIterator : this.expressionsWithIterator) {
            if (expressionWithIterator.getIterator().isRDDOrDataFrame()) {
                throw new JobWithinAJobException(
                        "An order by clause expression cannot produce a big sequence of items for a big number of tuples, as this would lead to a data flow explosion.",
                        getMetadata()
                );
            }
        }

        Dataset<Row> df = this.child.getDataFrame(context, getProjection(parentProjection));
        StructType inputSchema = df.schema();

        List<String> allColumns = FlworDataFrameUtils.getColumnNames(inputSchema);
        List<String> UDFcolumns = FlworDataFrameUtils.getColumnNames(
            inputSchema,
            null,
            new ArrayList<Name>(this.child.getOutputTupleVariableNames()),
            null
        );

        Dataset<Row> nativeQueryResult = tryNativeQuery(
            df,
            this.expressionsWithIterator,
            allColumns,
            inputSchema,
            context
        );
        if (nativeQueryResult != null) {
            return nativeQueryResult;
        }

        // was not possible, we use order udf
        System.out.println("using UDF");

        df.sparkSession()
            .udf()
            .register(
                "determineOrderingDataType",
                new OrderClauseDetermineTypeUDF(this.expressionsWithIterator, context, inputSchema, UDFcolumns),
                DataTypes.createArrayType(DataTypes.StringType)
            );


        String UDFParameters = FlworDataFrameUtils.getUDFParameters(UDFcolumns);

        df.createOrReplaceTempView("input");
        df.sparkSession().table("input").cache();
        Dataset<Row> columnTypesDf = df.sparkSession()
            .sql(
                String.format(
                    "select distinct(determineOrderingDataType(%s)) as `distinct-types` from input",
                    UDFParameters
                )
            );
        Object columnTypesObject = columnTypesDf.collect();
        Row[] columnTypesOfRows = ((Row[]) columnTypesObject);

        if (columnTypesOfRows.length == 0) {
            // The input is empty, so we output this empty DF again.
            return df;
        }

        // Every column represents an order by expression
        // Check that every column contains a matching atomic type in all rows (nulls and empty-sequences are allowed)
        Map<Integer, Name> typesForAllColumns = new LinkedHashMap<>();
        for (Row columnTypesOfRow : columnTypesOfRows) {
            List<Object> columnsTypesOfRowAsList = columnTypesOfRow.getList(0);
            for (int columnIndex = 0; columnIndex < numberOfOrderingKeys; columnIndex++) {
                String typeString = (String) columnsTypesOfRowAsList.get(columnIndex);
                boolean isEmptySequence = typeString.contentEquals(StringFlagForEmptySequence);
                if (!isEmptySequence) {
                    Name columnType = BuiltinTypesCatalogue.getItemTypeByName(
                        Name.createVariableInDefaultTypeNamespace(typeString)
                    ).getName();
                    if (
                        !columnType.equals(BuiltinTypesCatalogue.nullItem.getName())
                    ) {
                        Name currentColumnType = typesForAllColumns.get(columnIndex);
                        if (currentColumnType == null) {
                            typesForAllColumns.put(columnIndex, columnType);
                        } else if (
<<<<<<< HEAD
                            (currentColumnType.equals(BuiltinTypesCatalogue.integerItem.getName())
                                || currentColumnType.equals(BuiltinTypesCatalogue.doubleItem.getName())
                                || currentColumnType.equals(BuiltinTypesCatalogue.decimalItem.getName()))
                                && (columnType.equals(BuiltinTypesCatalogue.integerItem.getName())
                                    || columnType.equals(BuiltinTypesCatalogue.doubleItem.getName())
                                    || columnType.equals(BuiltinTypesCatalogue.decimalItem.getName()))
=======
                            (currentColumnType.equals(AtomicItemType.integerItem.getName())
                                || currentColumnType.equals(AtomicItemType.doubleItem.getName())
                                || currentColumnType.equals(AtomicItemType.floatItem.getName())
                                || currentColumnType.equals(AtomicItemType.decimalItem.getName()))
                                && (columnType.equals(AtomicItemType.integerItem.getName())
                                    || columnType.equals(AtomicItemType.doubleItem.getName())
                                    || columnType.equals(AtomicItemType.floatItem.getName())
                                    || columnType.equals(AtomicItemType.decimalItem.getName()))
>>>>>>> 7bade9fb
                        ) {
                            // the numeric type calculation is identical to Item::getNumericResultType()
                            if (
                                currentColumnType.equals(BuiltinTypesCatalogue.doubleItem.getName())
                                    || columnType.equals(BuiltinTypesCatalogue.doubleItem.getName())
                            ) {
<<<<<<< HEAD
                                typesForAllColumns.put(columnIndex, BuiltinTypesCatalogue.doubleItem.getName());
=======
                                typesForAllColumns.put(columnIndex, AtomicItemType.floatItem.getName());
                            } else if (
                                currentColumnType.equals(AtomicItemType.floatItem.getName())
                                    || columnType.equals(AtomicItemType.floatItem.getName())
                            ) {
                                typesForAllColumns.put(columnIndex, AtomicItemType.doubleItem.getName());
>>>>>>> 7bade9fb
                            } else if (
                                currentColumnType.equals(BuiltinTypesCatalogue.decimalItem.getName())
                                    || columnType.equals(BuiltinTypesCatalogue.decimalItem.getName())
                            ) {
                                typesForAllColumns.put(columnIndex, BuiltinTypesCatalogue.decimalItem.getName());
                            } else {
                                // do nothing, type is already set to integer
                            }
                        } else if (
                            (currentColumnType.equals(BuiltinTypesCatalogue.dayTimeDurationItem.getName())
                                || currentColumnType.equals(BuiltinTypesCatalogue.yearMonthDurationItem.getName())
                                || currentColumnType.equals(BuiltinTypesCatalogue.durationItem.getName()))
                                && (columnType.equals(BuiltinTypesCatalogue.dayTimeDurationItem.getName())
                                    || columnType.equals(BuiltinTypesCatalogue.yearMonthDurationItem.getName())
                                    || columnType.equals(BuiltinTypesCatalogue.durationItem.getName()))
                        ) {
                            typesForAllColumns.put(columnIndex, BuiltinTypesCatalogue.durationItem.getName());
                        } else if (!currentColumnType.equals(columnType)) {
                            throw new UnexpectedTypeException(
                                    "Order by variable must contain values of a single type.",
                                    getMetadata()
                            );
                        }
                    }
                }
            }
        }


        List<StructField> typedFields = new ArrayList<>(); // Determine the return type for ordering UDF
        StringBuilder orderingSQL = new StringBuilder(); // Prepare the SQL statement for the order by query
        String appendedOrderingColumnsName = "ordering_columns";
        for (int columnIndex = 0; columnIndex < numberOfOrderingKeys; columnIndex++) {
            Name columnTypeString = typesForAllColumns.get(columnIndex);
            String columnName;
            DataType columnType;

            // every expression contains an int column for null/empty check
            columnName = columnIndex + "-nullEmptyCheckField";
            typedFields.add(DataTypes.createStructField(columnName, DataTypes.IntegerType, false));

            // create fields for the given value types
            columnName = columnIndex + "-valueField";
            if (columnTypeString == null) {
                columnType = DataTypes.BooleanType;
            } else if (columnTypeString.equals(BuiltinTypesCatalogue.booleanItem.getName())) {
                columnType = DataTypes.BooleanType;
            } else if (columnTypeString.equals(BuiltinTypesCatalogue.stringItem.getName())) {
                columnType = DataTypes.StringType;
            } else if (columnTypeString.equals(BuiltinTypesCatalogue.integerItem.getName())) {
                columnType = DataTypes.IntegerType;
            } else if (columnTypeString.equals(BuiltinTypesCatalogue.doubleItem.getName())) {
                columnType = DataTypes.DoubleType;
<<<<<<< HEAD
            } else if (columnTypeString.equals(BuiltinTypesCatalogue.decimalItem.getName())) {
=======
            } else if (columnTypeString.equals(AtomicItemType.floatItem.getName())) {
                columnType = DataTypes.FloatType;
            } else if (columnTypeString.equals(AtomicItemType.decimalItem.getName())) {
>>>>>>> 7bade9fb
                columnType = decimalType;
                // columnType = DataTypes.createDecimalType();
            } else if (
                columnTypeString.equals(BuiltinTypesCatalogue.durationItem.getName())
                    || columnTypeString.equals(BuiltinTypesCatalogue.yearMonthDurationItem.getName())
                    || columnTypeString.equals(BuiltinTypesCatalogue.dayTimeDurationItem.getName())
                    || columnTypeString.equals(BuiltinTypesCatalogue.dateTimeItem.getName())
                    || columnTypeString.equals(BuiltinTypesCatalogue.dateItem.getName())
                    || columnTypeString.equals(BuiltinTypesCatalogue.timeItem.getName())
            ) {
                columnType = DataTypes.LongType;
            } else {
                throw new RumbleException(
                        "Unexpected ordering type found while determining UDF return type."
                );
            }

            typedFields.add(DataTypes.createStructField(columnName, columnType, true));

            OrderByClauseAnnotatedChildIterator expressionWithIterator = this.expressionsWithIterator.get(columnIndex);
            // accessing the created ordering row as "`ordering_columns`.`0-nullEmptyCheckField` (desc)"
            // prepare sql for expression's 1st column
            orderingSQL.append("`");
            orderingSQL.append(appendedOrderingColumnsName);
            orderingSQL.append("`.`");
            orderingSQL.append(columnIndex);
            orderingSQL.append("-nullEmptyCheckField`");
            if (expressionWithIterator.isAscending()) {
                orderingSQL.append(", ");
            } else {
                orderingSQL.append(" desc, ");
            }

            // prepare sql for expression's 2nd column
            orderingSQL.append("`");
            orderingSQL.append(appendedOrderingColumnsName);
            orderingSQL.append("`.`");
            orderingSQL.append(columnIndex);
            orderingSQL.append("-valueField`");
            if (columnIndex != numberOfOrderingKeys - 1) {
                if (expressionWithIterator.isAscending()) {
                    orderingSQL.append(", ");
                } else {
                    orderingSQL.append(" desc, ");
                }
            } else {
                if (!expressionWithIterator.isAscending()) {
                    orderingSQL.append(" desc");
                }
            }
        }

        df.sparkSession()
            .udf()
            .register(
                "createOrderingColumns",
                new OrderClauseCreateColumnsUDF(
                        this.expressionsWithIterator,
                        context,
                        inputSchema,
                        typesForAllColumns,
                        UDFcolumns
                ),
                DataTypes.createStructType(typedFields)
            );

        String selectSQL = FlworDataFrameUtils.getSQLProjection(allColumns, true);
        String projectSQL = selectSQL.substring(0, selectSQL.length() - 1); // remove trailing comma

        return df.sparkSession()
            .sql(
                String.format(
                    "select %s from (select %s createOrderingColumns(%s) as `%s` from input order by %s)",
                    projectSQL,
                    selectSQL,
                    UDFParameters,
                    appendedOrderingColumnsName,
                    orderingSQL
                )
            );
    }

    public Map<Name, DynamicContext.VariableDependency> getVariableDependencies() {
        Map<Name, DynamicContext.VariableDependency> result = new TreeMap<>();
        for (OrderByClauseAnnotatedChildIterator expressionWithIterator : this.expressionsWithIterator) {
            result.putAll(expressionWithIterator.getIterator().getVariableDependencies());
        }
        for (Name var : this.child.getOutputTupleVariableNames()) {
            result.remove(var);
        }
        result.putAll(this.child.getVariableDependencies());
        return result;
    }

    public Set<Name> getOutputTupleVariableNames() {
        return new HashSet<>(this.child.getOutputTupleVariableNames());
    }

    public void print(StringBuffer buffer, int indent) {
        super.print(buffer, indent);
        for (OrderByClauseAnnotatedChildIterator iterator : this.expressionsWithIterator) {
            iterator.getIterator().print(buffer, indent + 1);
        }
    }

    public Map<Name, DynamicContext.VariableDependency> getProjection(
            Map<Name, DynamicContext.VariableDependency> parentProjection
    ) {
        // start with an empty projection.
        Map<Name, DynamicContext.VariableDependency> projection =
            new TreeMap<>(parentProjection);

        // add the variable dependencies needed by this for clause's expression.
        for (OrderByClauseAnnotatedChildIterator iterator : this.expressionsWithIterator) {
            Map<Name, DynamicContext.VariableDependency> exprDependency = iterator.getIterator()
                .getVariableDependencies();
            for (Name variable : exprDependency.keySet()) {
                if (projection.containsKey(variable)) {
                    if (projection.get(variable) != exprDependency.get(variable)) {
                        if (this.child.getOutputTupleVariableNames().contains(variable)) {
                            projection.put(variable, DynamicContext.VariableDependency.FULL);
                        }
                    }
                } else {
                    if (this.child.getOutputTupleVariableNames().contains(variable)) {
                        projection.put(variable, exprDependency.get(variable));
                    }
                }
            }
        }
        return projection;
    }

    /**
     * Try to generate the native query for the order by clause and run it, if successful return the resulting
     * dataframe,
     * otherwise it returns null
     *
     * @param dataFrame input dataframe for the query
     * @param expressionsWithIterator list of ordering iterators
     * @param allColumns other columns required in following clauses
     * @param inputSchema input schema of the dataframe
     * @param context current dynamic context of the dataframe
     * @return resulting dataframe of the order by clause if successful, null otherwise
     */
    public static Dataset<Row> tryNativeQuery(
            Dataset<Row> dataFrame,
            List<OrderByClauseAnnotatedChildIterator> expressionsWithIterator,
            List<String> allColumns,
            StructType inputSchema,
            DynamicContext context
    ) {
        NativeClauseContext orderContext = new NativeClauseContext(FLWOR_CLAUSES.ORDER_BY, inputSchema, context);
        StringBuilder orderSql = new StringBuilder();
        String orderSeparator = "";
        NativeClauseContext nativeQuery;
        for (OrderByClauseAnnotatedChildIterator orderIterator : expressionsWithIterator) {
            nativeQuery = orderIterator.getIterator().generateNativeQuery(orderContext);
            if (nativeQuery == NativeClauseContext.NoNativeQuery) {
                return null;
            }
            orderSql.append(orderSeparator);
            orderSeparator = ", ";
            // special check to avoid ordering by an integer constant in an ordering clause
            // second check to assure it is a literal
            // because of meaning mismatch between sparksql (where it is supposed to order by the i-th col)
            // and jsoniq (order by a costant, so no actual ordering is performed)
            if (
                (nativeQuery.getResultingType() == BuiltinTypesCatalogue.integerItem
                    || nativeQuery.getResultingType() == BuiltinTypesCatalogue.intItem)
                    && nativeQuery.getResultingQuery().matches("\\s*-?\\s*\\d+\\s*")
            ) {
                orderSql.append('"');
                orderSql.append(nativeQuery.getResultingQuery());
                orderSql.append('"');
            } else {
                orderSql.append(nativeQuery.getResultingQuery());
            }
            if (!orderIterator.isAscending()) {
                orderSql.append(" desc");
            }
        }

        System.out.println("native query returned: " + orderSql);
        String selectSQL = FlworDataFrameUtils.getSQLProjection(allColumns, false);
        dataFrame.createOrReplaceTempView("input");
        return dataFrame.sparkSession()
            .sql(
                String.format(
                    "select %s from input order by %s",
                    selectSQL,
                    orderSql
                )
            );
    }
}<|MERGE_RESOLUTION|>--- conflicted
+++ resolved
@@ -297,39 +297,26 @@
                         if (currentColumnType == null) {
                             typesForAllColumns.put(columnIndex, columnType);
                         } else if (
-<<<<<<< HEAD
                             (currentColumnType.equals(BuiltinTypesCatalogue.integerItem.getName())
                                 || currentColumnType.equals(BuiltinTypesCatalogue.doubleItem.getName())
+                                || currentColumnType.equals(BuiltinTypesCatalogue.floatItem.getName())
                                 || currentColumnType.equals(BuiltinTypesCatalogue.decimalItem.getName()))
                                 && (columnType.equals(BuiltinTypesCatalogue.integerItem.getName())
                                     || columnType.equals(BuiltinTypesCatalogue.doubleItem.getName())
+                                    || columnType.equals(BuiltinTypesCatalogue.floatItem.getName())
                                     || columnType.equals(BuiltinTypesCatalogue.decimalItem.getName()))
-=======
-                            (currentColumnType.equals(AtomicItemType.integerItem.getName())
-                                || currentColumnType.equals(AtomicItemType.doubleItem.getName())
-                                || currentColumnType.equals(AtomicItemType.floatItem.getName())
-                                || currentColumnType.equals(AtomicItemType.decimalItem.getName()))
-                                && (columnType.equals(AtomicItemType.integerItem.getName())
-                                    || columnType.equals(AtomicItemType.doubleItem.getName())
-                                    || columnType.equals(AtomicItemType.floatItem.getName())
-                                    || columnType.equals(AtomicItemType.decimalItem.getName()))
->>>>>>> 7bade9fb
                         ) {
                             // the numeric type calculation is identical to Item::getNumericResultType()
                             if (
                                 currentColumnType.equals(BuiltinTypesCatalogue.doubleItem.getName())
                                     || columnType.equals(BuiltinTypesCatalogue.doubleItem.getName())
                             ) {
-<<<<<<< HEAD
+                                typesForAllColumns.put(columnIndex, BuiltinTypesCatalogue.floatItem.getName());
+                            } else if (
+                                currentColumnType.equals(BuiltinTypesCatalogue.floatItem.getName())
+                                    || columnType.equals(BuiltinTypesCatalogue.floatItem.getName())
+                            ) {
                                 typesForAllColumns.put(columnIndex, BuiltinTypesCatalogue.doubleItem.getName());
-=======
-                                typesForAllColumns.put(columnIndex, AtomicItemType.floatItem.getName());
-                            } else if (
-                                currentColumnType.equals(AtomicItemType.floatItem.getName())
-                                    || columnType.equals(AtomicItemType.floatItem.getName())
-                            ) {
-                                typesForAllColumns.put(columnIndex, AtomicItemType.doubleItem.getName());
->>>>>>> 7bade9fb
                             } else if (
                                 currentColumnType.equals(BuiltinTypesCatalogue.decimalItem.getName())
                                     || columnType.equals(BuiltinTypesCatalogue.decimalItem.getName())
@@ -383,13 +370,9 @@
                 columnType = DataTypes.IntegerType;
             } else if (columnTypeString.equals(BuiltinTypesCatalogue.doubleItem.getName())) {
                 columnType = DataTypes.DoubleType;
-<<<<<<< HEAD
+            } else if (columnTypeString.equals(BuiltinTypesCatalogue.floatItem.getName())) {
+                columnType = DataTypes.FloatType;
             } else if (columnTypeString.equals(BuiltinTypesCatalogue.decimalItem.getName())) {
-=======
-            } else if (columnTypeString.equals(AtomicItemType.floatItem.getName())) {
-                columnType = DataTypes.FloatType;
-            } else if (columnTypeString.equals(AtomicItemType.decimalItem.getName())) {
->>>>>>> 7bade9fb
                 columnType = decimalType;
                 // columnType = DataTypes.createDecimalType();
             } else if (
