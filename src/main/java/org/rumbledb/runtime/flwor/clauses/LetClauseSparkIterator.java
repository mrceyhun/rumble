/*
 * Licensed to the Apache Software Foundation (ASF) under one or more
 * contributor license agreements. See the NOTICE file distributed with
 * this work for additional information regarding copyright ownership.
 * The ASF licenses this file to You under the Apache License, Version 2.0
 * (the "License"); you may not use this file except in compliance with
 * the License. You may obtain a copy of the License at
 *
 * http://www.apache.org/licenses/LICENSE-2.0
 *
 * Unless required by applicable law or agreed to in writing, software
 * distributed under the License is distributed on an "AS IS" BASIS,
 * WITHOUT WARRANTIES OR CONDITIONS OF ANY KIND, either express or implied.
 * See the License for the specific language governing permissions and
 * limitations under the License.
 *
 * Authors: Stefan Irimescu, Can Berker Cikis
 *
 */

package org.rumbledb.runtime.flwor.clauses;

import org.apache.spark.api.java.JavaRDD;
import org.apache.spark.sql.Dataset;
import org.apache.spark.sql.Row;
import org.apache.spark.sql.types.DataTypes;
import org.apache.spark.sql.types.StructType;
import org.rumbledb.api.Item;
import org.rumbledb.context.DynamicContext;
import org.rumbledb.context.Name;
import org.rumbledb.context.DynamicContext.VariableDependency;
import org.rumbledb.exceptions.ExceptionMetadata;
import org.rumbledb.exceptions.IteratorFlowException;
import org.rumbledb.exceptions.JobWithinAJobException;
import org.rumbledb.exceptions.UnsupportedFeatureException;
import org.rumbledb.expressions.ExecutionMode;
import org.rumbledb.expressions.flowr.FLWOR_CLAUSES;
import org.rumbledb.runtime.RuntimeIterator;
import org.rumbledb.runtime.RuntimeTupleIterator;
import org.rumbledb.runtime.flwor.FlworDataFrameUtils;
import org.rumbledb.runtime.flwor.NativeClauseContext;
import org.rumbledb.runtime.flwor.udfs.GenericLetClauseUDF;
import org.rumbledb.runtime.flwor.udfs.GroupClauseSerializeAggregateResultsUDF;
import org.rumbledb.runtime.flwor.udfs.HashUDF;
import org.rumbledb.runtime.flwor.udfs.LetClauseUDF;
import org.rumbledb.runtime.misc.ComparisonIterator;
import org.rumbledb.runtime.navigation.PredicateIterator;
import org.rumbledb.runtime.primary.VariableReferenceIterator;
import org.rumbledb.types.BuiltinTypesCatalogue;
import org.rumbledb.types.ItemType;
import org.rumbledb.types.SequenceType;

import sparksoniq.jsoniq.tuple.FlworTuple;
import sparksoniq.spark.SparkSessionManager;

import java.math.BigDecimal;
import java.util.ArrayList;
import java.util.Collections;
import java.util.HashMap;
import java.util.HashSet;
import java.util.List;
import java.util.Map;
import java.util.Set;
import java.util.TreeMap;

public class LetClauseSparkIterator extends RuntimeTupleIterator {


    private static final long serialVersionUID = 1L;
    private Name variableName; // for efficient use in local iteration
    private SequenceType sequenceType;
    private RuntimeIterator assignmentIterator;
    private DynamicContext tupleContext; // re-use same DynamicContext object for efficiency
    private FlworTuple nextLocalTupleResult;
    private final boolean escapeBackticks;

    public LetClauseSparkIterator(
            RuntimeTupleIterator child,
            Name variableName,
            SequenceType sequenceType,
            RuntimeIterator assignmentIterator,
            ExecutionMode executionMode,
            ExceptionMetadata iteratorMetadata,
            boolean escapeBackticks
    ) {
        super(child, executionMode, iteratorMetadata);
        this.variableName = variableName;
        this.sequenceType = sequenceType;
        this.assignmentIterator = assignmentIterator;
        this.escapeBackticks = escapeBackticks;
    }

    @Override
    public void open(DynamicContext context) {
        super.open(context);
        if (this.child == null) {
            this.nextLocalTupleResult = generateTupleFromExpressionWithContext(null, this.currentDynamicContext);
        } else {
            this.child.open(this.currentDynamicContext);
            this.tupleContext = new DynamicContext(this.currentDynamicContext); // assign current context as parent
            setNextLocalTupleResult();
        }
    }

    @Override
    public void reset(DynamicContext context) {
        super.reset(context);
        if (this.child == null) {
            this.nextLocalTupleResult = generateTupleFromExpressionWithContext(null, this.currentDynamicContext);
        } else {
            this.child.reset(this.currentDynamicContext);
            this.tupleContext = new DynamicContext(this.currentDynamicContext); // assign current context as parent
            setNextLocalTupleResult();
        }
    }

    private void setNextLocalTupleResult() {
        // if starting clause: result is a single tuple -> no more tuples after the first next call
        if (this.child == null) {
            this.hasNext = false;
            return;
        }

        if (this.child.hasNext()) {
            FlworTuple inputTuple = this.child.next();
            this.tupleContext.getVariableValues().removeAllVariables(); // clear the previous variables
            this.tupleContext.getVariableValues().setBindingsFromTuple(inputTuple, getMetadata()); // assign new
                                                                                                   // variables from new
                                                                                                   // tuple

            this.nextLocalTupleResult = generateTupleFromExpressionWithContext(inputTuple, this.tupleContext);
            this.hasNext = true;
        } else {
            this.child.close();
            this.hasNext = false;
        }
    }

    private FlworTuple generateTupleFromExpressionWithContext(FlworTuple inputTuple, DynamicContext context) {
        FlworTuple resultTuple;
        if (inputTuple == null) {
            resultTuple = new FlworTuple();
        } else {
            resultTuple = new FlworTuple(inputTuple);
        }
        if (this.assignmentIterator.isDataFrame()) {
            Dataset<Row> df = this.assignmentIterator.getDataFrame(context);
            resultTuple.putValue(this.variableName, df);
        } else if (this.assignmentIterator.isRDDOrDataFrame()) {
            JavaRDD<Item> itemRDD = this.assignmentIterator.getRDD(context);
            resultTuple.putValue(this.variableName, itemRDD);
        } else {
            List<Item> results = new ArrayList<>();
            this.assignmentIterator.open(context);
            while (this.assignmentIterator.hasNext()) {
                results.add(this.assignmentIterator.next());
            }
            this.assignmentIterator.close();
            resultTuple.putValue(this.variableName, results);
        }
        return resultTuple;
    }

    @Override
    public FlworTuple next() {
        if (this.hasNext) {
            FlworTuple result = this.nextLocalTupleResult; // save the result to be returned
            setNextLocalTupleResult(); // calculate and store the next result
            return result;
        }
        throw new IteratorFlowException("Invalid next() call in let flwor clause", getMetadata());
    }

    @Override
    public void close() {
        this.isOpen = false;
        if (this.child != null) {
            this.child.close();
        }
    }

    @Override
    public Dataset<Row> getDataFrame(
            DynamicContext context,
            Map<Name, DynamicContext.VariableDependency> parentProjection
    ) {
        if (this.child != null) {
            Dataset<Row> df = this.child.getDataFrame(context, getProjection(parentProjection));

            if (!parentProjection.containsKey(this.variableName)) {
                return df;
            }

            if (this.assignmentIterator.isRDDOrDataFrame()) {
                return getDataFrameAsJoin(context, parentProjection, df);
            }

            df = bindLetVariableInDataFrame(
                df,
                this.variableName,
                this.sequenceType,
                this.assignmentIterator,
                context,
                (this.child == null)
                    ? Collections.emptyList()
                    : new ArrayList<Name>(this.child.getOutputTupleVariableNames()),
                parentProjection,
                false
            );

            return df;
        }
        throw new RuntimeException(
                "Unexpected program state reached. Initial let clauses are always locally executed."
        );
    }

    public Dataset<Row> getDataFrameAsJoin(
            DynamicContext context,
            Map<Name, DynamicContext.VariableDependency> parentProjection,
            Dataset<Row> childDF
    ) {
        // We try to detect an equi-join.

        // Is this a predicate expression?
        if (!(this.assignmentIterator instanceof PredicateIterator)) {
            throw new JobWithinAJobException(
                    "A let clause expression cannot produce a big sequence of items for a big number of tuples, as this would lead to a data flow explosion. Rumble is able to handle large scale left outer joins, but this requires the let expression to be a predicate expression, the left-hand-side of which is independent from the previous variables of the current FLWOR expression.",
                    getMetadata()
            );
        }

        RuntimeIterator sequenceIterator = ((PredicateIterator) this.assignmentIterator).sequenceIterator();
        RuntimeIterator predicateIterator = ((PredicateIterator) this.assignmentIterator).predicateIterator();

        // Is the left-hand-side of this predicate expression independent from input tuples?
        if (!isExpressionIndependentFromInputTuple(sequenceIterator, this.child)) {
            throw new JobWithinAJobException(
                    "A let clause expression cannot produce a big sequence of items for a big number of tuples, as this would lead to a data flow explosion. Rumble attempted to detect a join but the left-hand-side of the predicate expression in this let clause depends on the previous variables of the current FLWOR expression. You can try again by making sure that such is not the case.",
                    getMetadata()
            );
        }

        // Is the predicate a comparison?
        if (!(predicateIterator instanceof ComparisonIterator)) {
            throw new JobWithinAJobException(
                    "A let clause expression cannot produce a big sequence of items for a big number of tuples, as this would lead to a data flow explosion. We did detect a predicate expression, but the criterion inside the predicate is not a comparison.",
                    getMetadata()
            );

        }
        ComparisonIterator comparisonIterator = (ComparisonIterator) predicateIterator;
        // Is the predicate a value equality comparison?
        if (!comparisonIterator.isValueEquality()) {
            throw new JobWithinAJobException(
                    "A let clause expression cannot produce a big sequence of items for a big number of tuples, as this would lead to a data flow explosion. We did detect a predicate expression, but the criterion inside the predicate is not a value equality comparison.",
                    getMetadata()
            );
        }

        // Is the equality comparing the left hand side of the predicate with the input tuple?
        RuntimeIterator leftHandSideOfJoinEqualityCriterion = comparisonIterator.getLeftIterator();
        RuntimeIterator rightHandSideOfJoinEqualityCriterion = comparisonIterator.getRightIterator();
        Set<Name> leftDependencies = new HashSet<>(
                leftHandSideOfJoinEqualityCriterion.getVariableDependencies().keySet()
        );
        Set<Name> rightDependencies = new HashSet<>(
                rightHandSideOfJoinEqualityCriterion.getVariableDependencies().keySet()
        );
        RuntimeIterator contextItemValueExpression = null;
        RuntimeIterator inputTupleValueExpression = null;
        if (leftDependencies.size() == 1 && leftDependencies.contains(Name.CONTEXT_ITEM)) {
            if (!rightDependencies.contains(Name.CONTEXT_ITEM)) {
                contextItemValueExpression = leftHandSideOfJoinEqualityCriterion;
                inputTupleValueExpression = rightHandSideOfJoinEqualityCriterion;
            } else {
                throw new JobWithinAJobException(
                        "A let clause expression cannot produce a big sequence of items for a big number of tuples, as this would lead to a data flow explosion. We did detect a predicate expression, but the criterion inside the predicate is not comparing the left-hand-side of this predicate to the input tuple.",
                        getMetadata()
                );
            }
        }
        if (rightDependencies.size() == 1 && rightDependencies.contains(Name.CONTEXT_ITEM)) {
            if (!leftDependencies.contains(Name.CONTEXT_ITEM)) {
                contextItemValueExpression = rightHandSideOfJoinEqualityCriterion;
                inputTupleValueExpression = leftHandSideOfJoinEqualityCriterion;
            } else {
                throw new JobWithinAJobException(
                        "A let clause expression cannot produce a big sequence of items for a big number of tuples, as this would lead to a data flow explosion. We did detect a predicate expression, but the criterion inside the predicate is not comparing the left-hand-side of this predicate to the input tuple.",
                        getMetadata()
                );
            }
        }

        // Now we know we can execute the query as an equi-join.
        // First, we evaluate all input tuples.
        Dataset<Row> inputDF = this.child.getDataFrame(context, getProjection(parentProjection));

        // We resolve the dependencies of the predicate expression.
        // If the predicate depends on position() or last(), we are not able yet to support this.
        Map<Name, VariableDependency> predicateDependencies = predicateIterator.getVariableDependencies();
        if (predicateDependencies.containsKey(Name.CONTEXT_POSITION)) {
            throw new UnsupportedFeatureException(
                    "Rumble detected an equi-join, but does not support yet position() in the join predicate.",
                    getMetadata()
            );
        }
        if (predicateDependencies.containsKey(Name.CONTEXT_COUNT)) {
            throw new UnsupportedFeatureException(
                    "Rumble detected an equi-join, but does not support yet last() in the join predicate.",
                    getMetadata()
            );
        }

        // Now we execute the left-hand-side of the predicate, which is the right side of the join.
        // We need to manually adjust the context item with the dependency mode the parent projection.
        Map<Name, VariableDependency> sequenceDependencies = new HashMap<>();
        sequenceDependencies.put(Name.CONTEXT_ITEM, DynamicContext.VariableDependency.FULL);
        Dataset<Row> expressionDF = ForClauseSparkIterator.getDataFrameStartingClause(
            sequenceIterator,
            Name.CONTEXT_ITEM,
            null,
            false,
            context,
            sequenceDependencies,
            this.escapeBackticks
        );

        System.err.println("[INFO] Rumble detected an equi-join in the left clause.");

        // We compute the hashes for both sides of the equality predicate.
        expressionDF = LetClauseSparkIterator.bindLetVariableInDataFrame(
            expressionDF,
            Name.createVariableInNoNamespace(SparkSessionManager.expressionHashColumnName),
            this.sequenceType,
            contextItemValueExpression,
            context,
            Collections.singletonList(Name.CONTEXT_ITEM),
            null,
            true
        );

        inputDF = LetClauseSparkIterator.bindLetVariableInDataFrame(
            inputDF,
            Name.createVariableInNoNamespace(SparkSessionManager.inputTupleHashColumnName),
            this.sequenceType,
            inputTupleValueExpression,
            context,
            (this.child == null)
                ? Collections.emptyList()
                : new ArrayList<Name>(this.child.getOutputTupleVariableNames()),
            null,
            true
        );

        // We group the right-hand-side of the join by hash to prepare the left outer join.
        expressionDF.createOrReplaceTempView("hashedExpressionResults");
        expressionDF = expressionDF.sparkSession()
            .sql(
                String.format(
                    "SELECT `%s`, collect_list(`%s`) AS `%s` FROM hashedExpressionResults GROUP BY `%s`",
                    SparkSessionManager.expressionHashColumnName,
                    Name.CONTEXT_ITEM.toString(),
                    this.variableName,
                    SparkSessionManager.expressionHashColumnName
                )
            );

        // We serialize back all grouped items as sequences of items.
        expressionDF.createOrReplaceTempView("groupedResults");
        expressionDF.sparkSession()
            .udf()
            .register(
                "serializeArray",
                new GroupClauseSerializeAggregateResultsUDF(),
                DataTypes.BinaryType
            );
        expressionDF = expressionDF.sparkSession()
            .sql(
                String.format(
                    "SELECT `%s`, serializeArray(`%s`) AS `%s` FROM groupedResults",
                    SparkSessionManager.expressionHashColumnName,
                    this.variableName,
                    this.variableName
                )
            );
        expressionDF.createOrReplaceTempView("groupedAndSerializedResults");
        inputDF.createOrReplaceTempView("inputTuples");

        // We gather the columns to select.
        // We need to project away the let clause variable because we re-create it.
        StructType inputSchema = inputDF.schema();
        List<Name> variableNamesToExclude = new ArrayList<>();
        variableNamesToExclude.add(this.variableName);
        List<String> columnsToSelect = FlworDataFrameUtils.getColumnNames(
            inputSchema,
            parentProjection,
            null,
            variableNamesToExclude
        );
        String projectionVariables = FlworDataFrameUtils.getSQLProjection(columnsToSelect, true);

        // Now we proceed with the left outer join.
        inputDF = inputDF.sparkSession()
            .sql(
                String.format(
                    "SELECT %s groupedAndSerializedResults.`%s` AS `%s` FROM inputTuples LEFT OUTER JOIN groupedAndSerializedResults ON `%s` = `%s`",
                    projectionVariables,
                    this.variableName,
                    this.variableName,
                    SparkSessionManager.expressionHashColumnName,
                    SparkSessionManager.inputTupleHashColumnName
                )
            );

        // We now post-filter on the predicate, by hash group.
        RuntimeIterator filteringPredicateIterator = new PredicateIterator(
                new VariableReferenceIterator(
                        this.variableName,
                        SequenceType.MOST_GENERAL_SEQUENCE_TYPE,
                        ExecutionMode.LOCAL,
                        getMetadata()
                ),
                predicateIterator,
                ExecutionMode.LOCAL,
                getMetadata()
        );
        inputDF = LetClauseSparkIterator.bindLetVariableInDataFrame(
            inputDF,
            this.variableName,
            this.sequenceType,
            filteringPredicateIterator,
            context,
            new ArrayList<Name>(this.getOutputTupleVariableNames()),
            parentProjection,
            false
        );

        return inputDF;
    }

    public static boolean isExpressionIndependentFromInputTuple(
            RuntimeIterator sequenceIterator,
            RuntimeTupleIterator tupleIterator
    ) {
        // Check that the expression does not depend functionally on the input tuples
        Set<Name> intersection = new HashSet<>(
                sequenceIterator.getVariableDependencies().keySet()
        );
        intersection.retainAll(tupleIterator.getOutputTupleVariableNames());
        return intersection.isEmpty();
    }

    public Map<Name, DynamicContext.VariableDependency> getVariableDependencies() {
        Map<Name, DynamicContext.VariableDependency> result =
            new TreeMap<>(this.assignmentIterator.getVariableDependencies());
        if (this.child != null) {
            for (Name var : this.child.getOutputTupleVariableNames()) {
                result.remove(var);
            }
            result.putAll(this.child.getVariableDependencies());
        }
        return result;
    }

    public Set<Name> getOutputTupleVariableNames() {
        Set<Name> result = new HashSet<>();
        if (this.child != null) {
            result.addAll(this.child.getOutputTupleVariableNames());
        }
        result.add(this.variableName);
        return result;
    }

    public void print(StringBuffer buffer, int indent) {
        super.print(buffer, indent);
        for (int i = 0; i < indent + 1; ++i) {
            buffer.append("  ");
        }
        buffer.append("Variable ").append(this.variableName).append("\n");
        this.assignmentIterator.print(buffer, indent + 1);
    }

    public Map<Name, DynamicContext.VariableDependency> getProjection(
            Map<Name, DynamicContext.VariableDependency> parentProjection
    ) {
        if (this.child == null) {
            return null;
        }

        // start with an empty projection.

        // copy over the projection needed by the parent clause.
        Map<Name, DynamicContext.VariableDependency> projection =
            new TreeMap<>(parentProjection);

        // remove the variable that this clause binds.
        projection.remove(this.variableName);

        // add the variable dependencies needed by this for clause's expression.
        Map<Name, DynamicContext.VariableDependency> exprDependency = this.assignmentIterator
            .getVariableDependencies();
        for (Name variable : exprDependency.keySet()) {
            if (projection.containsKey(variable)) {
                if (projection.get(variable) != exprDependency.get(variable)) {
                    if (
                        this.child != null && this.child.getOutputTupleVariableNames().contains(variable)
                    ) {
                        projection.put(variable, DynamicContext.VariableDependency.FULL);
                    }
                }
            } else {
                if (this.child != null && this.child.getOutputTupleVariableNames().contains(variable)) {
                    projection.put(variable, exprDependency.get(variable));
                }
            }
        }
        return projection;
    }

    /**
     * Extends a DataFrame with a new column obtained from the evaluation of an expression for each tuple.
     * 
     * @param dataFrame the DataFrame to extend
     * @param newVariableName the name of the new column (variable)
     * @param sequenceType the sequence type of the new bound item, not used in case of hash
     * @param newVariableExpression the expression to evaluate
     * @param context the context (in addition to each tuple) in which to evaluation the expression
     * @param variablesInInputTuple the name of the variables that can be found in the input tuple (as opposed to those
     *        in the context)
     * @param outputTupleVariableDependencies the dependencies to project to (possibly null to keep everything).
     * @param hash whether or not to compute single-item hashes rather than the actual serialized sequences of items.
     * @return the DataFrame with the new column
     */
    public static Dataset<Row> bindLetVariableInDataFrame(
            Dataset<Row> dataFrame,
            Name newVariableName,
            SequenceType sequenceType,
            RuntimeIterator newVariableExpression,
            DynamicContext context,
            List<Name> variablesInInputTuple,
            Map<Name, DynamicContext.VariableDependency> outputTupleVariableDependencies,
            boolean hash
    ) {
        StructType inputSchema = dataFrame.schema();

        List<String> allColumns = FlworDataFrameUtils.getColumnNames(
            inputSchema,
            outputTupleVariableDependencies,
            null,
            Collections.singletonList(newVariableName)
        );

        // if we can (depending on the expression) use let natively without UDF

        if (!hash) {
            Dataset<Row> nativeQueryResult = tryNativeQuery(
                dataFrame,
                newVariableName,
                newVariableExpression,
                allColumns,
                inputSchema,
                context
            );
            if (nativeQueryResult != null) {
                return nativeQueryResult;
            }
        }

        // was not possible, we use let udf
<<<<<<< HEAD
        System.out.println("using UDF");

=======
>>>>>>> 3b56918b
        List<String> UDFcolumns = FlworDataFrameUtils.getColumnNames(
            inputSchema,
            newVariableExpression.getVariableDependencies(),
            variablesInInputTuple,
            null
        );

        if (!hash) {
            registerLetClauseUDF(dataFrame, newVariableExpression, context, inputSchema, UDFcolumns, sequenceType);
        } else {
            dataFrame.sparkSession()
                .udf()
                .register(
                    "hashUDF",
                    new HashUDF(newVariableExpression, context, inputSchema, UDFcolumns),
                    DataTypes.LongType
                );
        }

        String selectSQL = FlworDataFrameUtils.getSQLProjection(allColumns, true);
        String UDFParameters = FlworDataFrameUtils.getUDFParameters(UDFcolumns);

        dataFrame.createOrReplaceTempView("input");



        if (!hash) {
            dataFrame = dataFrame.sparkSession()
                .sql(
                    String.format(
                        "select %s letClauseUDF(%s) as `%s` from input",
                        selectSQL,
                        UDFParameters,
                        newVariableName
                    )
                );
        } else {
            dataFrame = dataFrame.sparkSession()
                .sql(
                    String.format(
                        "select %s hashUDF(%s) as `%s` from input",
                        selectSQL,
                        UDFParameters,
                        newVariableName
                    )
                );
        }
        return dataFrame;
    }

    private static void registerLetClauseUDF(
            Dataset<Row> dataFrame,
            RuntimeIterator newVariableExpression,
            DynamicContext context,
            StructType inputSchema,
            List<String> UDFcolumns,
            SequenceType sequenceType
    ) {
        // for the moment we only consider natively types with single arity (what about optional)
        if (
            sequenceType != null
                && !sequenceType.isEmptySequence()
                && sequenceType.getArity().equals(SequenceType.Arity.One)
        ) {
            ItemType itemType = sequenceType.getItemType();

            if (itemType.equals(BuiltinTypesCatalogue.stringItem)) {
                dataFrame.sparkSession()
                    .udf()
                    .register(
                        "letClauseUDF",
                        new GenericLetClauseUDF<String>(
                                newVariableExpression,
                                context,
                                inputSchema,
                                UDFcolumns,
                                "String"
                        ),
                        DataTypes.StringType
                    );
                return;
            }

            if (itemType.equals(BuiltinTypesCatalogue.integerItem)) {
                dataFrame.sparkSession()
                    .udf()
                    .register(
                        "letClauseUDF",
                        new GenericLetClauseUDF<Integer>(
                                newVariableExpression,
                                context,
                                inputSchema,
                                UDFcolumns,
                                "Integer"
                        ),
                        DataTypes.IntegerType
                    );
                return;
            }

            if (itemType.equals(BuiltinTypesCatalogue.decimalItem)) {
                dataFrame.sparkSession()
                    .udf()
                    .register(
                        "letClauseUDF",
                        new GenericLetClauseUDF<BigDecimal>(
                                newVariableExpression,
                                context,
                                inputSchema,
                                UDFcolumns,
                                "BigDecimal"
                        ),
                        DataTypes.createDecimalType()
                    );
                return;
            }

            if (itemType.equals(BuiltinTypesCatalogue.doubleItem)) {
                dataFrame.sparkSession()
                    .udf()
                    .register(
                        "letClauseUDF",
                        new GenericLetClauseUDF<Double>(
                                newVariableExpression,
                                context,
                                inputSchema,
                                UDFcolumns,
                                "Double"
                        ),
                        DataTypes.DoubleType
                    );
                return;
            }
        }

        // if it is not one of the allowed sequence type we just return the default udf
        dataFrame.sparkSession()
            .udf()
            .register(
                "letClauseUDF",
                new LetClauseUDF(newVariableExpression, context, inputSchema, UDFcolumns),
                DataTypes.BinaryType
            );
    }

    /**
     * Try to generate the native query for the let clause and run it, if successful return the resulting dataframe,
     * otherwise it returns null
     *
     * @param dataFrame input dataframe for the query
     * @param newVariableName name of the new bound variable
     * @param iterator let variable assignment expression iterator
     * @param allColumns other columns required in following clauses
     * @param inputSchema input schema of the dataframe
     * @param context current dynamic context of the dataframe
     * @return resulting dataframe of the let clause if successful, null otherwise
     */
    public static Dataset<Row> tryNativeQuery(
            Dataset<Row> dataFrame,
            Name newVariableName,
            RuntimeIterator iterator,
            List<String> allColumns,
            StructType inputSchema,
            DynamicContext context
    ) {
        NativeClauseContext letContext = new NativeClauseContext(FLWOR_CLAUSES.LET, inputSchema, context);
        NativeClauseContext nativeQuery = iterator.generateNativeQuery(letContext);
        if (nativeQuery == NativeClauseContext.NoNativeQuery) {
            return null;
        }
<<<<<<< HEAD
        System.out.println("native query returned " + nativeQuery.getResultingQuery());
=======
        System.out.println(
            "[INFO] Rumble was able to optimize a let clause to a native SQL query: " + nativeQuery.getResultingQuery()
        );
>>>>>>> 3b56918b
        String selectSQL = FlworDataFrameUtils.getSQLProjection(allColumns, true);
        dataFrame.createOrReplaceTempView("input");
        return dataFrame.sparkSession()
            .sql(
                String.format(
                    "select %s (%s) as `%s` from input",
                    selectSQL,
                    nativeQuery.getResultingQuery(),
                    newVariableName
                )
            );
    }
}<|MERGE_RESOLUTION|>--- conflicted
+++ resolved
@@ -568,11 +568,6 @@
         }
 
         // was not possible, we use let udf
-<<<<<<< HEAD
-        System.out.println("using UDF");
-
-=======
->>>>>>> 3b56918b
         List<String> UDFcolumns = FlworDataFrameUtils.getColumnNames(
             inputSchema,
             newVariableExpression.getVariableDependencies(),
@@ -743,13 +738,9 @@
         if (nativeQuery == NativeClauseContext.NoNativeQuery) {
             return null;
         }
-<<<<<<< HEAD
-        System.out.println("native query returned " + nativeQuery.getResultingQuery());
-=======
         System.out.println(
             "[INFO] Rumble was able to optimize a let clause to a native SQL query: " + nativeQuery.getResultingQuery()
         );
->>>>>>> 3b56918b
         String selectSQL = FlworDataFrameUtils.getSQLProjection(allColumns, true);
         dataFrame.createOrReplaceTempView("input");
         return dataFrame.sparkSession()
