/*
 * Licensed to the Apache Software Foundation (ASF) under one or more
 * contributor license agreements. See the NOTICE file distributed with
 * this work for additional information regarding copyright ownership.
 * The ASF licenses this file to You under the Apache License, Version 2.0
 * (the "License"); you may not use this file except in compliance with
 * the License. You may obtain a copy of the License at
 *
 * http://www.apache.org/licenses/LICENSE-2.0
 *
 * Unless required by applicable law or agreed to in writing, software
 * distributed under the License is distributed on an "AS IS" BASIS,
 * WITHOUT WARRANTIES OR CONDITIONS OF ANY KIND, either express or implied.
 * See the License for the specific language governing permissions and
 * limitations under the License.
 *
 * Authors: Stefan Irimescu, Can Berker Cikis
 *
 */

package org.rumbledb.runtime.flwor.clauses;

import org.apache.spark.sql.Dataset;
import org.apache.spark.sql.Row;
import org.apache.spark.sql.types.DataTypes;
import org.apache.spark.sql.types.StructType;
import org.rumbledb.context.DynamicContext;
import org.rumbledb.context.Name;
import org.rumbledb.exceptions.ExceptionMetadata;
import org.rumbledb.exceptions.IteratorFlowException;
import org.rumbledb.exceptions.JobWithinAJobException;
import org.rumbledb.exceptions.OurBadException;
import org.rumbledb.expressions.ExecutionMode;
import org.rumbledb.expressions.flowr.FLWOR_CLAUSES;
import org.rumbledb.runtime.RuntimeIterator;
import org.rumbledb.runtime.RuntimeTupleIterator;
import org.rumbledb.runtime.flwor.FlworDataFrameUtils;
import org.rumbledb.runtime.flwor.NativeClauseContext;
import org.rumbledb.runtime.flwor.udfs.WhereClauseUDF;

import sparksoniq.jsoniq.tuple.FlworTuple;

import java.util.ArrayList;
import java.util.HashSet;
import java.util.List;
import java.util.Map;
import java.util.Set;
import java.util.TreeMap;

public class WhereClauseSparkIterator extends RuntimeTupleIterator {


    private static final long serialVersionUID = 1L;
    private RuntimeIterator expression;
    private DynamicContext tupleContext; // re-use same DynamicContext object for efficiency
    private FlworTuple nextLocalTupleResult;

    public WhereClauseSparkIterator(
            RuntimeTupleIterator child,
            RuntimeIterator whereExpression,
            ExecutionMode executionMode,
            ExceptionMetadata iteratorMetadata
    ) {
        super(child, executionMode, iteratorMetadata);
        this.expression = whereExpression;
        this.expression.getVariableDependencies();
    }

    @Override
    public void open(DynamicContext context) {
        super.open(context);
        if (this.child != null) {
            this.child.open(this.currentDynamicContext);
            this.tupleContext = new DynamicContext(this.currentDynamicContext); // assign current context as parent

            setNextLocalTupleResult();

        } else {
            throw new OurBadException("Invalid where clause.");
        }
    }

    @Override
    public void close() {
        super.close();
        if (this.child != null) {
            this.child.close();
            this.tupleContext = null;
        } else {
            throw new OurBadException("Invalid where clause.");
        }
    }

    @Override
    public void reset(DynamicContext context) {
        super.reset(context);
        if (this.child != null) {
            this.child.reset(this.currentDynamicContext);
            this.tupleContext = new DynamicContext(this.currentDynamicContext); // assign current context as parent

            setNextLocalTupleResult();

        } else {
            throw new OurBadException("Invalid where clause.");
        }
    }

    @Override
    public FlworTuple next() {
        if (this.hasNext) {
            FlworTuple result = this.nextLocalTupleResult; // save the result to be returned
            setNextLocalTupleResult(); // calculate and store the next result
            return result;
        }
        throw new IteratorFlowException("Invalid next() call in let flwor clause", getMetadata());
    }

    private void setNextLocalTupleResult() {
        // for each incoming tuple, evaluate the expression to a boolean.
        // forward if true, drop if false

        FlworTuple inputTuple;
        while (this.child.hasNext()) {
            // tuple received from child, used for tuple creation
            inputTuple = this.child.next();
            this.tupleContext.getVariableValues().removeAllVariables(); // clear the previous variables
            this.tupleContext.getVariableValues().setBindingsFromTuple(inputTuple, getMetadata()); // assign new
                                                                                                   // variables from new
                                                                                                   // tuple

            this.expression.open(this.tupleContext);
            boolean effectiveBooleanValue = RuntimeIterator.getEffectiveBooleanValue(this.expression);
            this.expression.close();
            if (effectiveBooleanValue) {
                this.nextLocalTupleResult = inputTuple;
                this.hasNext = true;
                return;
            }
        }

        // execution reaches here when there are no more results
        this.child.close();
        this.hasNext = false;
    }

    @Override
    public Dataset<Row> getDataFrame(
            DynamicContext context,
            Map<Name, DynamicContext.VariableDependency> parentProjection
    ) {
        if (this.child == null) {
            throw new OurBadException("Invalid where clause.");
        }

        if (this.expression.isRDD()) {
            throw new JobWithinAJobException(
                    "A where clause expression cannot produce a big sequence of items for a big number of tuples, as this would lead to a data flow explosion.",
                    getMetadata()
            );
        }

        if (
            this.child instanceof ForClauseSparkIterator
        ) {
            ForClauseSparkIterator forChild = (ForClauseSparkIterator) this.child;
            if (forChild.getChildIterator() != null) {
                if (
                    (!forChild.getAssignmentIterator().getHighestExecutionMode().equals(ExecutionMode.LOCAL))
                        &&
                        forChild.getChildIterator().getHighestExecutionMode().equals(ExecutionMode.DATAFRAME)
                ) {

                    RuntimeIterator sequenceIterator = forChild.getAssignmentIterator();
                    Name forVariable = forChild.getVariableName();

                    if (
                        LetClauseSparkIterator.isExpressionIndependentFromInputTuple(sequenceIterator, this.child)
                            && forChild.getPositionalVariableName() == null
                            && !forChild.isAllowingEmpty()
                    ) {
                        System.out.println(
                            "[INFO] Rumble detected a join predicate in the where clause."
                        );

                        return ForClauseSparkIterator.joinInputTupleWithSequenceOnPredicate(
                            context,
                            forChild.getChildIterator()
                                .getDataFrame(context, forChild.getProjection(getProjection(parentProjection))),
                            parentProjection,
                            new ArrayList<Name>(this.child.getOutputTupleVariableNames()),
                            sequenceIterator,
                            this.expression,
                            false,
                            forVariable,
                            null,
                            forVariable,
                            getMetadata()
                        );
                    }
                }
            }
        }

        Dataset<Row> df = this.child.getDataFrame(context, getProjection(parentProjection));
        StructType inputSchema = df.schema();

<<<<<<< HEAD
=======
        Dataset<Row> nativeQueryResult = tryNativeQuery(
                df,
                this.expression,
                inputSchema,
                context
        );
        if (nativeQueryResult != null) {
            return nativeQueryResult;
        }

        // was not possible, we use let udf
        System.out.println("using UDF");

>>>>>>> c1249d86
        List<String> UDFcolumns = FlworDataFrameUtils.getColumnNames(
            inputSchema,
            this.expression.getVariableDependencies(),
            new ArrayList<Name>(this.child.getOutputTupleVariableNames()),
            null
        );

        df.sparkSession()
            .udf()
            .register(
                "whereClauseUDF",
                new WhereClauseUDF(this.expression, context, inputSchema, UDFcolumns),
                DataTypes.BooleanType
            );

        String UDFParameters = FlworDataFrameUtils.getUDFParameters(UDFcolumns);

        df.createOrReplaceTempView("input");
        df = df.sparkSession()
            .sql(
                String.format(
                    "select * from input where whereClauseUDF(%s) = 'true'",
                    UDFParameters
                )
            );
        return df;
    }

    public Map<Name, DynamicContext.VariableDependency> getVariableDependencies() {
        Map<Name, DynamicContext.VariableDependency> result = new TreeMap<>(
                this.expression.getVariableDependencies()
        );
        for (Name var : this.child.getOutputTupleVariableNames()) {
            result.remove(var);
        }
        result.putAll(this.child.getVariableDependencies());
        return result;
    }

    public Set<Name> getOutputTupleVariableNames() {
        return new HashSet<>(this.child.getOutputTupleVariableNames());
    }

    public void print(StringBuffer buffer, int indent) {
        super.print(buffer, indent);
        this.expression.print(buffer, indent + 1);
    }

    public Map<Name, DynamicContext.VariableDependency> getProjection(
            Map<Name, DynamicContext.VariableDependency> parentProjection
    ) {
        // copy over the projection needed by the parent clause.
        Map<Name, DynamicContext.VariableDependency> projection = new TreeMap<>(parentProjection);

        // add the variable dependencies needed by this for clause's expression.
        Map<Name, DynamicContext.VariableDependency> exprDependency = this.expression
            .getVariableDependencies();
        for (Name variable : exprDependency.keySet()) {
            if (projection.containsKey(variable)) {
                if (projection.get(variable) != exprDependency.get(variable)) {
                    if (this.child.getOutputTupleVariableNames().contains(variable)) {
                        projection.put(variable, DynamicContext.VariableDependency.FULL);
                    }
                }
            } else {
                if (this.child.getOutputTupleVariableNames().contains(variable)) {
                    projection.put(variable, exprDependency.get(variable));
                }
            }
        }
        return projection;
    }

    /**
     * Try to generate the native query for the let clause and run it, if successful return the resulting dataframe,
     * otherwise it returns null
     *
     * @param dataFrame input dataframe for the query
     * @param iterator where filtering expression iterator
     * @param inputSchema input schema of the dataframe
     * @param context current dynamic context of the dataframe
     * @return resulting dataframe of the let clause if successful, null otherwise
     */
    public static Dataset<Row> tryNativeQuery(
            Dataset<Row> dataFrame,
            RuntimeIterator iterator,
            StructType inputSchema,
            DynamicContext context
    ) {
        // the try catch block is required because of the query that are not supported by sparksql like using a field to decide which field to use (e.g. $i.($i.fieldToUse) )
        try {
            NativeClauseContext letContext = new NativeClauseContext(FLWOR_CLAUSES.WHERE, inputSchema, context);
            NativeClauseContext nativeQuery = iterator.generateNativeQuery(letContext);
            if(nativeQuery == NativeClauseContext.NoNativeQuery){
                return null;
            }
            System.out.println("native query returned " + nativeQuery.getResultingQuery());
            dataFrame.createOrReplaceTempView("input");
            return dataFrame.sparkSession()
                    .sql(
                            String.format(
                                    "select * from input where %s",
                                    nativeQuery.getResultingQuery()
                            )
                    );
        } catch (Exception e) {
            return null;
        }
    }
}<|MERGE_RESOLUTION|>--- conflicted
+++ resolved
@@ -204,8 +204,6 @@
         Dataset<Row> df = this.child.getDataFrame(context, getProjection(parentProjection));
         StructType inputSchema = df.schema();
 
-<<<<<<< HEAD
-=======
         Dataset<Row> nativeQueryResult = tryNativeQuery(
                 df,
                 this.expression,
@@ -219,7 +217,6 @@
         // was not possible, we use let udf
         System.out.println("using UDF");
 
->>>>>>> c1249d86
         List<String> UDFcolumns = FlworDataFrameUtils.getColumnNames(
             inputSchema,
             this.expression.getVariableDependencies(),
