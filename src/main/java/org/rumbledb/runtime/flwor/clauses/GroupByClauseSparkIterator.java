--- conflicted
+++ resolved
@@ -318,12 +318,6 @@
             return nativeQueryResult;
         }
 
-<<<<<<< HEAD
-        // was not possible, we use let udf
-        System.out.println("using UDF");
-
-=======
->>>>>>> 3b56918b
         Map<Name, DynamicContext.VariableDependency> groupingVariables = new TreeMap<>();
 
         // Determine the return type for grouping UDF
@@ -518,14 +512,6 @@
         for (Map.Entry<Name, DynamicContext.VariableDependency> entry : dependencies.entrySet()) {
             selectString.append(sep);
             sep = ", ";
-<<<<<<< HEAD
-            if (entry.getKey().toString().endsWith(".count")) {
-                // we are summing over a previous count
-                selectString.append("sum(`");
-                selectString.append(entry.getKey().toString());
-                selectString.append("`) as `");
-                selectString.append(entry.getKey().toString());
-=======
             if (FlworDataFrameUtils.isVariableCountOnly(inputSchema, entry.getKey())) {
                 // we are summing over a previous count
                 selectString.append("sum(`");
@@ -542,7 +528,6 @@
                 selectString.append(columnName);
                 selectString.append("`) as `");
                 selectString.append(columnName);
->>>>>>> 3b56918b
                 selectString.append("`");
             } else if (entry.getValue() == DynamicContext.VariableDependency.COUNT) {
                 // we need a count
@@ -565,19 +550,11 @@
                 selectString.append(columnName);
                 selectString.append("`) as `");
                 selectString.append(columnName);
-<<<<<<< HEAD
-                selectString.append("`");
-            }
-        }
-        System.out.println("select part got returned: " + selectString);
-        System.out.println("groupby part got returned: " + groupByString);
-=======
                 selectString.append(".sequence`");
             }
         }
         System.out.println("[INFO] Rumble was able to optimize a let clause to a native SQL query: " + selectString);
         System.out.println("[INFO] group-by part: " + groupByString);
->>>>>>> 3b56918b
         return dataFrame.sparkSession()
             .sql(
                 String.format(
