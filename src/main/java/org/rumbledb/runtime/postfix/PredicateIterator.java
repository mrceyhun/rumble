--- conflicted
+++ resolved
@@ -91,11 +91,7 @@
         if (this.filter.getVariableDependencies().containsKey(Name.CONTEXT_COUNT)) {
             setLast();
         }
-<<<<<<< HEAD
         if (!this.isBooleanOnlyFilter()) {
-=======
-        if (this.filter.getVariableDependencies().containsKey(Name.CONTEXT_POSITION)) {
->>>>>>> 0eca607e
             this.position = 0;
             this.mustMaintainPosition = true;
         }
@@ -109,8 +105,8 @@
     }
 
     private boolean isBooleanOnlyFilter() {
-        return !this.filter.getVariableDependencies().containsKey("$position")
-            && !this.filter.getVariableDependencies().containsKey("$last")
+        return !this.filter.getVariableDependencies().containsKey(Name.CONTEXT_POSITION)
+            && !this.filter.getVariableDependencies().containsKey(Name.CONTEXT_COUNT)
             && (this.filter instanceof BooleanRuntimeIterator
                 || this.filter instanceof AndOperationIterator
                 || this.filter instanceof OrOperationIterator
@@ -127,11 +123,7 @@
         if (this.filter.getVariableDependencies().containsKey(Name.CONTEXT_COUNT)) {
             setLast();
         }
-<<<<<<< HEAD
         if (!this.isBooleanOnlyFilter()) {
-=======
-        if (this.filter.getVariableDependencies().containsKey(Name.CONTEXT_POSITION)) {
->>>>>>> 0eca607e
             this.position = 0;
             this.mustMaintainPosition = true;
         }
@@ -198,19 +190,7 @@
         RuntimeIterator iterator = this.children.get(0);
         RuntimeIterator filter = this.children.get(1);
         JavaRDD<Item> childRDD = iterator.getRDD(dynamicContext);
-<<<<<<< HEAD
         if (this.isBooleanOnlyFilter()) {
-=======
-        if (
-            !filter.getVariableDependencies().containsKey(Name.CONTEXT_POSITION)
-                && !filter.getVariableDependencies().containsKey(Name.CONTEXT_COUNT)
-                && (filter instanceof BooleanRuntimeIterator
-                    || filter instanceof AndOperationIterator
-                    || filter instanceof OrOperationIterator
-                    || filter instanceof NotOperationIterator
-                    || filter instanceof ComparisonOperationIterator)
-        ) {
->>>>>>> 0eca607e
             Function<Item, Boolean> transformation = new PredicateClosure(filter, dynamicContext);
             JavaRDD<Item> resultRDD = childRDD.filter(transformation);
             return resultRDD;
