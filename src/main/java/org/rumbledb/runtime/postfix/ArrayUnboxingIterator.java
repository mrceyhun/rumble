--- conflicted
+++ resolved
@@ -130,11 +130,6 @@
     }
 
     @Override
-<<<<<<< HEAD
-    public String generateNativeQuery(StructType inputSchema, DynamicContext context) {
-        String objectPart = this.iterator.generateNativeQuery(inputSchema, context);
-        return "explode( " + objectPart + " )";
-=======
     public NativeClauseContext generateNativeQuery(NativeClauseContext nativeClauseContext) {
         if (nativeClauseContext.getClauseType() != FLWOR_CLAUSES.FOR) {
             // unboxing only available for the FOR clause
@@ -161,7 +156,6 @@
             newContext.setResultingQuery(""); // dealt by for clause
         }
         return newContext;
->>>>>>> 82c225c9
     }
 
     public Dataset<Row> getDataFrame(DynamicContext context) {
