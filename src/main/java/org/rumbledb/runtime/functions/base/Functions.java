/*
 * Licensed to the Apache Software Foundation (ASF) under one or more
 * contributor license agreements. See the NOTICE file distributed with
 * this work for additional information regarding copyright ownership.
 * The ASF licenses this file to You under the Apache License, Version 2.0
 * (the "License"); you may not use this file except in compliance with
 * the License. You may obtain a copy of the License at
 *
 * http://www.apache.org/licenses/LICENSE-2.0
 *
 * Unless required by applicable law or agreed to in writing, software
 * distributed under the License is distributed on an "AS IS" BASIS,
 * WITHOUT WARRANTIES OR CONDITIONS OF ANY KIND, either express or implied.
 * See the License for the specific language governing permissions and
 * limitations under the License.
 *
 * Authors: Stefan Irimescu, Can Berker Cikis
 *
 */

package org.rumbledb.runtime.functions.base;

import org.rumbledb.exceptions.DuplicateFunctionIdentifierException;
import org.rumbledb.exceptions.ExceptionMetadata;
import org.rumbledb.exceptions.UnknownFunctionCallException;
import org.rumbledb.items.FunctionItem;
import org.rumbledb.runtime.RuntimeIterator;
import org.rumbledb.runtime.functions.FunctionItemCallIterator;
import org.rumbledb.runtime.functions.NullFunctionIterator;
import org.rumbledb.runtime.functions.arrays.ArrayDescendantFunctionIterator;
import org.rumbledb.runtime.functions.arrays.ArrayFlattenFunctionIterator;
import org.rumbledb.runtime.functions.arrays.ArrayMembersFunctionIterator;
import org.rumbledb.runtime.functions.arrays.ArraySizeFunctionIterator;
import org.rumbledb.runtime.functions.binaries.Base64BinaryFunctionIterator;
import org.rumbledb.runtime.functions.binaries.HexBinaryFunctionIterator;
import org.rumbledb.runtime.functions.booleans.BooleanFunctionIterator;
import org.rumbledb.runtime.functions.context.LastFunctionIterator;
import org.rumbledb.runtime.functions.context.PositionFunctionIterator;
import org.rumbledb.runtime.functions.datetime.DateFunctionIterator;
import org.rumbledb.runtime.functions.datetime.DateTimeFunctionIterator;
import org.rumbledb.runtime.functions.datetime.TimeFunctionIterator;
import org.rumbledb.runtime.functions.datetime.components.AdjustDateTimeToTimezone;
import org.rumbledb.runtime.functions.datetime.components.AdjustDateToTimezone;
import org.rumbledb.runtime.functions.datetime.components.AdjustTimeToTimezone;
import org.rumbledb.runtime.functions.datetime.components.DayFromDateFunctionIterator;
import org.rumbledb.runtime.functions.datetime.components.DayFromDateTimeFunctionIterator;
import org.rumbledb.runtime.functions.datetime.components.HoursFromDateTimeFunctionIterator;
import org.rumbledb.runtime.functions.datetime.components.HoursFromTimeFunctionIterator;
import org.rumbledb.runtime.functions.datetime.components.MinutesFromDateTimeFunctionIterator;
import org.rumbledb.runtime.functions.datetime.components.MinutesFromTimeFunctionIterator;
import org.rumbledb.runtime.functions.datetime.components.MonthFromDateFunctionIterator;
import org.rumbledb.runtime.functions.datetime.components.MonthFromDateTimeFunctionIterator;
import org.rumbledb.runtime.functions.datetime.components.SecondsFromDateTimeFunctionIterator;
import org.rumbledb.runtime.functions.datetime.components.SecondsFromTimeFunctionIterator;
import org.rumbledb.runtime.functions.datetime.components.TimezoneFromDateFunctionIterator;
import org.rumbledb.runtime.functions.datetime.components.TimezoneFromDateTimeFunctionIterator;
import org.rumbledb.runtime.functions.datetime.components.TimezoneFromTimeFunctionIterator;
import org.rumbledb.runtime.functions.datetime.components.YearFromDateFunctionIterator;
import org.rumbledb.runtime.functions.datetime.components.YearFromDateTimeFunctionIterator;
import org.rumbledb.runtime.functions.durations.DayTimeDurationFunctionIterator;
import org.rumbledb.runtime.functions.durations.DurationFunctionIterator;
import org.rumbledb.runtime.functions.durations.YearMonthDurationFunctionIterator;
import org.rumbledb.runtime.functions.durations.components.DaysFromDurationFunctionIterator;
import org.rumbledb.runtime.functions.durations.components.HoursFromDurationFunctionIterator;
import org.rumbledb.runtime.functions.durations.components.MinutesFromDurationFunctionIterator;
import org.rumbledb.runtime.functions.durations.components.MonthsFromDurationFunctionIterator;
import org.rumbledb.runtime.functions.durations.components.SecondsFromDurationFunctionIterator;
import org.rumbledb.runtime.functions.durations.components.YearsFromDurationFunctionIterator;
import org.rumbledb.runtime.functions.input.CSVFileFunctionIterator;
import org.rumbledb.runtime.functions.input.JsonFileFunctionIterator;
import org.rumbledb.runtime.functions.input.LibSVMFileFunctionIterator;
import org.rumbledb.runtime.functions.input.ParallelizeFunctionIterator;
import org.rumbledb.runtime.functions.input.ParquetFileFunctionIterator;
import org.rumbledb.runtime.functions.input.RootFileFunctionIterator;
import org.rumbledb.runtime.functions.input.StructuredJsonFileFunctionIterator;
import org.rumbledb.runtime.functions.input.TextFileFunctionIterator;
import org.rumbledb.runtime.functions.io.JsonDocFunctionIterator;
import org.rumbledb.runtime.functions.numerics.AbsFunctionIterator;
import org.rumbledb.runtime.functions.numerics.CeilingFunctionIterator;
import org.rumbledb.runtime.functions.numerics.DecimalFunctionIterator;
import org.rumbledb.runtime.functions.numerics.DoubleFunctionIterator;
import org.rumbledb.runtime.functions.numerics.FloorFunctionIterator;
import org.rumbledb.runtime.functions.numerics.IntegerFunctionIterator;
import org.rumbledb.runtime.functions.numerics.PiFunctionIterator;
import org.rumbledb.runtime.functions.numerics.RoundFunctionIterator;
import org.rumbledb.runtime.functions.numerics.RoundHalfToEvenFunctionIterator;
import org.rumbledb.runtime.functions.numerics.NumberFunctionIterator;
import org.rumbledb.runtime.functions.numerics.exponential.Exp10FunctionIterator;
import org.rumbledb.runtime.functions.numerics.exponential.ExpFunctionIterator;
import org.rumbledb.runtime.functions.numerics.exponential.Log10FunctionIterator;
import org.rumbledb.runtime.functions.numerics.exponential.LogFunctionIterator;
import org.rumbledb.runtime.functions.numerics.exponential.PowFunctionIterator;
import org.rumbledb.runtime.functions.numerics.exponential.SqrtFunctionIterator;
import org.rumbledb.runtime.functions.numerics.trigonometric.ACosFunctionIterator;
import org.rumbledb.runtime.functions.numerics.trigonometric.ASinFunctionIterator;
import org.rumbledb.runtime.functions.numerics.trigonometric.ATan2FunctionIterator;
import org.rumbledb.runtime.functions.numerics.trigonometric.ATanFunctionIterator;
import org.rumbledb.runtime.functions.numerics.trigonometric.CosFunctionIterator;
import org.rumbledb.runtime.functions.numerics.trigonometric.SinFunctionIterator;
import org.rumbledb.runtime.functions.numerics.trigonometric.TanFunctionIterator;
import org.rumbledb.runtime.functions.object.ObjectAccumulateFunctionIterator;
import org.rumbledb.runtime.functions.object.ObjectDescendantFunctionIterator;
import org.rumbledb.runtime.functions.object.ObjectDescendantPairsFunctionIterator;
import org.rumbledb.runtime.functions.object.ObjectIntersectFunctionIterator;
import org.rumbledb.runtime.functions.object.ObjectKeysFunctionIterator;
import org.rumbledb.runtime.functions.object.ObjectProjectFunctionIterator;
import org.rumbledb.runtime.functions.object.ObjectRemoveKeysFunctionIterator;
import org.rumbledb.runtime.functions.object.ObjectValuesFunctionIterator;
import org.rumbledb.runtime.functions.resources.AnyURIFunctionIterator;
import org.rumbledb.runtime.functions.sequences.aggregate.AvgFunctionIterator;
import org.rumbledb.runtime.functions.sequences.aggregate.CountFunctionIterator;
import org.rumbledb.runtime.functions.sequences.aggregate.MaxFunctionIterator;
import org.rumbledb.runtime.functions.sequences.aggregate.MinFunctionIterator;
import org.rumbledb.runtime.functions.sequences.aggregate.SumFunctionIterator;
import org.rumbledb.runtime.functions.sequences.cardinality.ExactlyOneIterator;
import org.rumbledb.runtime.functions.sequences.cardinality.OneOrMoreIterator;
import org.rumbledb.runtime.functions.sequences.cardinality.ZeroOrOneIterator;
import org.rumbledb.runtime.functions.sequences.general.EmptyFunctionIterator;
import org.rumbledb.runtime.functions.sequences.general.ExistsFunctionIterator;
import org.rumbledb.runtime.functions.sequences.general.HeadFunctionIterator;
import org.rumbledb.runtime.functions.sequences.general.InsertBeforeFunctionIterator;
import org.rumbledb.runtime.functions.sequences.general.RemoveFunctionIterator;
import org.rumbledb.runtime.functions.sequences.general.ReverseFunctionIterator;
import org.rumbledb.runtime.functions.sequences.general.SubsequenceFunctionIterator;
import org.rumbledb.runtime.functions.sequences.general.TailFunctionIterator;
import org.rumbledb.runtime.functions.sequences.value.DeepEqualFunctionIterator;
import org.rumbledb.runtime.functions.sequences.value.DistinctValuesFunctionIterator;
import org.rumbledb.runtime.functions.sequences.value.IndexOfFunctionIterator;
import org.rumbledb.runtime.functions.strings.CodepointEqualFunctionIterator;
import org.rumbledb.runtime.functions.strings.CodepointsToStringFunctionIterator;
import org.rumbledb.runtime.functions.strings.ConcatFunctionIterator;
import org.rumbledb.runtime.functions.strings.ContainsFunctionIterator;
import org.rumbledb.runtime.functions.strings.EndsWithFunctionIterator;
import org.rumbledb.runtime.functions.strings.LowerCaseFunctionIterator;
import org.rumbledb.runtime.functions.strings.MatchesFunctionIterator;
import org.rumbledb.runtime.functions.strings.NormalizeSpaceFunctionIterator;
import org.rumbledb.runtime.functions.strings.ReplaceFunctionIterator;
import org.rumbledb.runtime.functions.strings.StartsWithFunctionIterator;
import org.rumbledb.runtime.functions.strings.StringFunctionIterator;
import org.rumbledb.runtime.functions.strings.StringJoinFunctionIterator;
import org.rumbledb.runtime.functions.strings.StringLengthFunctionIterator;
import org.rumbledb.runtime.functions.strings.StringToCodepointsFunctionIterator;
import org.rumbledb.runtime.functions.strings.SubstringAfterFunctionIterator;
import org.rumbledb.runtime.functions.strings.SubstringBeforeFunctionIterator;
import org.rumbledb.runtime.functions.strings.SubstringFunctionIterator;
import org.rumbledb.runtime.functions.strings.TokenizeFunctionIterator;
import org.rumbledb.runtime.functions.strings.TranslateFunctionIterator;
import org.rumbledb.runtime.functions.strings.UpperCaseFunctionIterator;
import org.rumbledb.runtime.operational.TypePromotionIterator;
import org.rumbledb.types.ItemType;
import org.rumbledb.types.SequenceType;

import sparksoniq.jsoniq.ExecutionMode;
import sparksoniq.spark.ml.AnnotateFunctionIterator;
import sparksoniq.spark.ml.GetEstimatorFunctionIterator;
import sparksoniq.spark.ml.GetTransformerFunctionIterator;

import java.lang.reflect.Constructor;
import java.util.ArrayList;
import java.util.Arrays;
import java.util.Collections;
import java.util.HashMap;
import java.util.List;
import java.util.Map;

import static org.rumbledb.runtime.functions.base.Functions.BuiltinFunctions.abs;
import static org.rumbledb.runtime.functions.base.Functions.BuiltinFunctions.accumulate;
import static org.rumbledb.runtime.functions.base.Functions.BuiltinFunctions.acos;
import static org.rumbledb.runtime.functions.base.Functions.BuiltinFunctions.adjust_dateTime_to_timezone1;
import static org.rumbledb.runtime.functions.base.Functions.BuiltinFunctions.adjust_dateTime_to_timezone2;
import static org.rumbledb.runtime.functions.base.Functions.BuiltinFunctions.adjust_date_to_timezone1;
import static org.rumbledb.runtime.functions.base.Functions.BuiltinFunctions.adjust_date_to_timezone2;
import static org.rumbledb.runtime.functions.base.Functions.BuiltinFunctions.adjust_time_to_timezone1;
import static org.rumbledb.runtime.functions.base.Functions.BuiltinFunctions.adjust_time_to_timezone2;
<<<<<<< HEAD
import static org.rumbledb.runtime.functions.base.Functions.BuiltinFunctions.anyURI;
import static org.rumbledb.runtime.functions.base.Functions.BuiltinFunctions.annotate;
=======
import static org.rumbledb.runtime.functions.base.Functions.BuiltinFunctions.annotate;
import static org.rumbledb.runtime.functions.base.Functions.BuiltinFunctions.anyURI;
>>>>>>> 82c7fc9a
import static org.rumbledb.runtime.functions.base.Functions.BuiltinFunctions.asin;
import static org.rumbledb.runtime.functions.base.Functions.BuiltinFunctions.atan;
import static org.rumbledb.runtime.functions.base.Functions.BuiltinFunctions.atan2;
import static org.rumbledb.runtime.functions.base.Functions.BuiltinFunctions.avg;
import static org.rumbledb.runtime.functions.base.Functions.BuiltinFunctions.base64Binary;
import static org.rumbledb.runtime.functions.base.Functions.BuiltinFunctions.boolean_function;
import static org.rumbledb.runtime.functions.base.Functions.BuiltinFunctions.ceiling;
import static org.rumbledb.runtime.functions.base.Functions.BuiltinFunctions.codepoint_equal;
import static org.rumbledb.runtime.functions.base.Functions.BuiltinFunctions.codepoints_to_string;
import static org.rumbledb.runtime.functions.base.Functions.BuiltinFunctions.concat;
import static org.rumbledb.runtime.functions.base.Functions.BuiltinFunctions.contains;
import static org.rumbledb.runtime.functions.base.Functions.BuiltinFunctions.cos;
import static org.rumbledb.runtime.functions.base.Functions.BuiltinFunctions.count;
import static org.rumbledb.runtime.functions.base.Functions.BuiltinFunctions.csv_file1;
import static org.rumbledb.runtime.functions.base.Functions.BuiltinFunctions.csv_file2;
import static org.rumbledb.runtime.functions.base.Functions.BuiltinFunctions.date;
import static org.rumbledb.runtime.functions.base.Functions.BuiltinFunctions.dateTime;
import static org.rumbledb.runtime.functions.base.Functions.BuiltinFunctions.dayTimeDuration;
import static org.rumbledb.runtime.functions.base.Functions.BuiltinFunctions.day_from_date;
import static org.rumbledb.runtime.functions.base.Functions.BuiltinFunctions.day_from_dateTime;
import static org.rumbledb.runtime.functions.base.Functions.BuiltinFunctions.days_from_duration;
import static org.rumbledb.runtime.functions.base.Functions.BuiltinFunctions.decimal_function;
import static org.rumbledb.runtime.functions.base.Functions.BuiltinFunctions.deep_equal;
import static org.rumbledb.runtime.functions.base.Functions.BuiltinFunctions.descendant_arrays;
import static org.rumbledb.runtime.functions.base.Functions.BuiltinFunctions.descendant_objects;
import static org.rumbledb.runtime.functions.base.Functions.BuiltinFunctions.descendant_pairs;
import static org.rumbledb.runtime.functions.base.Functions.BuiltinFunctions.distinct_values;
import static org.rumbledb.runtime.functions.base.Functions.BuiltinFunctions.double_function;
import static org.rumbledb.runtime.functions.base.Functions.BuiltinFunctions.duration;
import static org.rumbledb.runtime.functions.base.Functions.BuiltinFunctions.empty;
import static org.rumbledb.runtime.functions.base.Functions.BuiltinFunctions.ends_with;
import static org.rumbledb.runtime.functions.base.Functions.BuiltinFunctions.exactly_one;
import static org.rumbledb.runtime.functions.base.Functions.BuiltinFunctions.exists;
import static org.rumbledb.runtime.functions.base.Functions.BuiltinFunctions.exp;
import static org.rumbledb.runtime.functions.base.Functions.BuiltinFunctions.exp10;
import static org.rumbledb.runtime.functions.base.Functions.BuiltinFunctions.flatten;
import static org.rumbledb.runtime.functions.base.Functions.BuiltinFunctions.floor;
import static org.rumbledb.runtime.functions.base.Functions.BuiltinFunctions.get_estimator;
import static org.rumbledb.runtime.functions.base.Functions.BuiltinFunctions.get_transformer;
import static org.rumbledb.runtime.functions.base.Functions.BuiltinFunctions.head;
import static org.rumbledb.runtime.functions.base.Functions.BuiltinFunctions.hexBinary;
import static org.rumbledb.runtime.functions.base.Functions.BuiltinFunctions.hours_from_dateTime;
import static org.rumbledb.runtime.functions.base.Functions.BuiltinFunctions.hours_from_duration;
import static org.rumbledb.runtime.functions.base.Functions.BuiltinFunctions.hours_from_time;
import static org.rumbledb.runtime.functions.base.Functions.BuiltinFunctions.index_of;
import static org.rumbledb.runtime.functions.base.Functions.BuiltinFunctions.insert_before;
import static org.rumbledb.runtime.functions.base.Functions.BuiltinFunctions.integer_function;
import static org.rumbledb.runtime.functions.base.Functions.BuiltinFunctions.intersect;
import static org.rumbledb.runtime.functions.base.Functions.BuiltinFunctions.json_doc;
import static org.rumbledb.runtime.functions.base.Functions.BuiltinFunctions.json_file1;
import static org.rumbledb.runtime.functions.base.Functions.BuiltinFunctions.json_file2;
import static org.rumbledb.runtime.functions.base.Functions.BuiltinFunctions.keys;
import static org.rumbledb.runtime.functions.base.Functions.BuiltinFunctions.last;
import static org.rumbledb.runtime.functions.base.Functions.BuiltinFunctions.libsvm_file;
import static org.rumbledb.runtime.functions.base.Functions.BuiltinFunctions.log;
import static org.rumbledb.runtime.functions.base.Functions.BuiltinFunctions.log10;
import static org.rumbledb.runtime.functions.base.Functions.BuiltinFunctions.lower_case;
import static org.rumbledb.runtime.functions.base.Functions.BuiltinFunctions.matches;
import static org.rumbledb.runtime.functions.base.Functions.BuiltinFunctions.max;
import static org.rumbledb.runtime.functions.base.Functions.BuiltinFunctions.members;
import static org.rumbledb.runtime.functions.base.Functions.BuiltinFunctions.min;
import static org.rumbledb.runtime.functions.base.Functions.BuiltinFunctions.minutes_from_dateTime;
import static org.rumbledb.runtime.functions.base.Functions.BuiltinFunctions.minutes_from_duration;
import static org.rumbledb.runtime.functions.base.Functions.BuiltinFunctions.minutes_from_time;
import static org.rumbledb.runtime.functions.base.Functions.BuiltinFunctions.month_from_date;
import static org.rumbledb.runtime.functions.base.Functions.BuiltinFunctions.month_from_dateTime;
import static org.rumbledb.runtime.functions.base.Functions.BuiltinFunctions.months_from_duration;
import static org.rumbledb.runtime.functions.base.Functions.BuiltinFunctions.normalize_space;
import static org.rumbledb.runtime.functions.base.Functions.BuiltinFunctions.null_function;
import static org.rumbledb.runtime.functions.base.Functions.BuiltinFunctions.number;
import static org.rumbledb.runtime.functions.base.Functions.BuiltinFunctions.one_or_more;
import static org.rumbledb.runtime.functions.base.Functions.BuiltinFunctions.parallelizeFunction1;
import static org.rumbledb.runtime.functions.base.Functions.BuiltinFunctions.parallelizeFunction2;
import static org.rumbledb.runtime.functions.base.Functions.BuiltinFunctions.parquet_file;
import static org.rumbledb.runtime.functions.base.Functions.BuiltinFunctions.pi;
import static org.rumbledb.runtime.functions.base.Functions.BuiltinFunctions.position;
import static org.rumbledb.runtime.functions.base.Functions.BuiltinFunctions.pow;
import static org.rumbledb.runtime.functions.base.Functions.BuiltinFunctions.project;
import static org.rumbledb.runtime.functions.base.Functions.BuiltinFunctions.remove;
import static org.rumbledb.runtime.functions.base.Functions.BuiltinFunctions.remove_keys;
import static org.rumbledb.runtime.functions.base.Functions.BuiltinFunctions.replace;
import static org.rumbledb.runtime.functions.base.Functions.BuiltinFunctions.reverse;
import static org.rumbledb.runtime.functions.base.Functions.BuiltinFunctions.root_file1;
import static org.rumbledb.runtime.functions.base.Functions.BuiltinFunctions.root_file2;
import static org.rumbledb.runtime.functions.base.Functions.BuiltinFunctions.round1;
import static org.rumbledb.runtime.functions.base.Functions.BuiltinFunctions.round2;
import static org.rumbledb.runtime.functions.base.Functions.BuiltinFunctions.round_half_to_even1;
import static org.rumbledb.runtime.functions.base.Functions.BuiltinFunctions.round_half_to_even2;
import static org.rumbledb.runtime.functions.base.Functions.BuiltinFunctions.seconds_from_dateTime;
import static org.rumbledb.runtime.functions.base.Functions.BuiltinFunctions.seconds_from_duration;
import static org.rumbledb.runtime.functions.base.Functions.BuiltinFunctions.seconds_from_time;
import static org.rumbledb.runtime.functions.base.Functions.BuiltinFunctions.sin;
import static org.rumbledb.runtime.functions.base.Functions.BuiltinFunctions.size;
import static org.rumbledb.runtime.functions.base.Functions.BuiltinFunctions.sqrt;
import static org.rumbledb.runtime.functions.base.Functions.BuiltinFunctions.starts_with;
import static org.rumbledb.runtime.functions.base.Functions.BuiltinFunctions.string_function;
import static org.rumbledb.runtime.functions.base.Functions.BuiltinFunctions.string_join1;
import static org.rumbledb.runtime.functions.base.Functions.BuiltinFunctions.string_join2;
import static org.rumbledb.runtime.functions.base.Functions.BuiltinFunctions.string_length;
import static org.rumbledb.runtime.functions.base.Functions.BuiltinFunctions.string_to_codepoints;
import static org.rumbledb.runtime.functions.base.Functions.BuiltinFunctions.structured_json_file;
import static org.rumbledb.runtime.functions.base.Functions.BuiltinFunctions.subsequence2;
import static org.rumbledb.runtime.functions.base.Functions.BuiltinFunctions.subsequence3;
import static org.rumbledb.runtime.functions.base.Functions.BuiltinFunctions.substring2;
import static org.rumbledb.runtime.functions.base.Functions.BuiltinFunctions.substring3;
import static org.rumbledb.runtime.functions.base.Functions.BuiltinFunctions.substring_after;
import static org.rumbledb.runtime.functions.base.Functions.BuiltinFunctions.substring_before;
import static org.rumbledb.runtime.functions.base.Functions.BuiltinFunctions.sum1;
import static org.rumbledb.runtime.functions.base.Functions.BuiltinFunctions.sum2;
import static org.rumbledb.runtime.functions.base.Functions.BuiltinFunctions.tail;
import static org.rumbledb.runtime.functions.base.Functions.BuiltinFunctions.tan;
import static org.rumbledb.runtime.functions.base.Functions.BuiltinFunctions.text_file1;
import static org.rumbledb.runtime.functions.base.Functions.BuiltinFunctions.text_file2;
import static org.rumbledb.runtime.functions.base.Functions.BuiltinFunctions.time;
import static org.rumbledb.runtime.functions.base.Functions.BuiltinFunctions.timezone_from_date;
import static org.rumbledb.runtime.functions.base.Functions.BuiltinFunctions.timezone_from_dateTime;
import static org.rumbledb.runtime.functions.base.Functions.BuiltinFunctions.timezone_from_time;
import static org.rumbledb.runtime.functions.base.Functions.BuiltinFunctions.tokenize1;
import static org.rumbledb.runtime.functions.base.Functions.BuiltinFunctions.tokenize2;
import static org.rumbledb.runtime.functions.base.Functions.BuiltinFunctions.translate;
import static org.rumbledb.runtime.functions.base.Functions.BuiltinFunctions.upper_case;
import static org.rumbledb.runtime.functions.base.Functions.BuiltinFunctions.values;
import static org.rumbledb.runtime.functions.base.Functions.BuiltinFunctions.yearMonthDuration;
import static org.rumbledb.runtime.functions.base.Functions.BuiltinFunctions.year_from_date;
import static org.rumbledb.runtime.functions.base.Functions.BuiltinFunctions.year_from_dateTime;
import static org.rumbledb.runtime.functions.base.Functions.BuiltinFunctions.years_from_duration;
import static org.rumbledb.runtime.functions.base.Functions.BuiltinFunctions.zero_or_one;

import static org.rumbledb.types.SequenceType.mostGeneralSequenceType;

public class Functions {
    private static final HashMap<FunctionIdentifier, BuiltinFunction> builtInFunctions;

    // two maps for User defined function are needed as execution mode is known at static analysis phase
    // but functions items are fully known at runtimeIterator generation
    private static HashMap<FunctionIdentifier, ExecutionMode> userDefinedFunctionsExecutionMode;
    private static HashMap<FunctionIdentifier, FunctionItem> userDefinedFunctions;

    private static List<FunctionIdentifier> userDefinedFunctionIdentifiersWithUnsetExecutionModes;


    private static final Map<String, SequenceType> sequenceTypes;

    static {
        sequenceTypes = new HashMap<>();
        sequenceTypes.put("item", new SequenceType(ItemType.item, SequenceType.Arity.One));
        sequenceTypes.put("item?", new SequenceType(ItemType.item, SequenceType.Arity.OneOrZero));
        sequenceTypes.put("item*", new SequenceType(ItemType.item, SequenceType.Arity.ZeroOrMore));
        sequenceTypes.put("item+", new SequenceType(ItemType.item, SequenceType.Arity.OneOrMore));

        sequenceTypes.put("object", new SequenceType(ItemType.objectItem, SequenceType.Arity.One));
        sequenceTypes.put("object+", new SequenceType(ItemType.objectItem, SequenceType.Arity.OneOrMore));
        sequenceTypes.put("object*", new SequenceType(ItemType.objectItem, SequenceType.Arity.ZeroOrMore));

        sequenceTypes.put("array?", new SequenceType(ItemType.arrayItem, SequenceType.Arity.OneOrZero));

        sequenceTypes.put("atomic", new SequenceType(ItemType.atomicItem, SequenceType.Arity.One));
        sequenceTypes.put("atomic?", new SequenceType(ItemType.atomicItem, SequenceType.Arity.OneOrZero));
        sequenceTypes.put("atomic*", new SequenceType(ItemType.atomicItem, SequenceType.Arity.ZeroOrMore));

        sequenceTypes.put("string", new SequenceType(ItemType.stringItem, SequenceType.Arity.One));
        sequenceTypes.put("string?", new SequenceType(ItemType.stringItem, SequenceType.Arity.OneOrZero));
        sequenceTypes.put("string*", new SequenceType(ItemType.stringItem, SequenceType.Arity.ZeroOrMore));

        sequenceTypes.put("integer", new SequenceType(ItemType.integerItem, SequenceType.Arity.One));
        sequenceTypes.put("integer?", new SequenceType(ItemType.integerItem, SequenceType.Arity.OneOrZero));
        sequenceTypes.put("integer*", new SequenceType(ItemType.integerItem, SequenceType.Arity.ZeroOrMore));

        sequenceTypes.put("decimal?", new SequenceType(ItemType.decimalItem, SequenceType.Arity.OneOrZero));

        sequenceTypes.put("double", new SequenceType(ItemType.doubleItem, SequenceType.Arity.One));
        sequenceTypes.put("double?", new SequenceType(ItemType.doubleItem, SequenceType.Arity.OneOrZero));

        sequenceTypes.put("boolean", new SequenceType(ItemType.booleanItem, SequenceType.Arity.One));
        sequenceTypes.put("boolean?", new SequenceType(ItemType.booleanItem, SequenceType.Arity.OneOrZero));

        sequenceTypes.put("duration?", new SequenceType(ItemType.durationItem, SequenceType.Arity.OneOrZero));

        sequenceTypes.put(
            "yearMonthDuration?",
            new SequenceType(ItemType.yearMonthDurationItem, SequenceType.Arity.OneOrZero)
        );

        sequenceTypes.put(
            "dayTimeDuration?",
            new SequenceType(ItemType.dayTimeDurationItem, SequenceType.Arity.OneOrZero)
        );

        sequenceTypes.put("dateTime?", new SequenceType(ItemType.dateTimeItem, SequenceType.Arity.OneOrZero));

        sequenceTypes.put("date?", new SequenceType(ItemType.dateItem, SequenceType.Arity.OneOrZero));

        sequenceTypes.put("time?", new SequenceType(ItemType.timeItem, SequenceType.Arity.OneOrZero));

        sequenceTypes.put("anyURI?", new SequenceType(ItemType.anyURIItem, SequenceType.Arity.OneOrZero));

        sequenceTypes.put("hexBinary?", new SequenceType(ItemType.hexBinaryItem, SequenceType.Arity.OneOrZero));

        sequenceTypes.put(
            "base64Binary?",
            new SequenceType(ItemType.base64BinaryItem, SequenceType.Arity.OneOrZero)
        );

        sequenceTypes.put("null?", new SequenceType(ItemType.nullItem, SequenceType.Arity.OneOrZero));
    }


    static {
        builtInFunctions = new HashMap<>();

        builtInFunctions.put(position.getIdentifier(), position);
        builtInFunctions.put(last.getIdentifier(), last);

        builtInFunctions.put(json_file1.getIdentifier(), json_file1);
        builtInFunctions.put(json_file2.getIdentifier(), json_file2);
        builtInFunctions.put(structured_json_file.getIdentifier(), structured_json_file);
        builtInFunctions.put(libsvm_file.getIdentifier(), libsvm_file);
        builtInFunctions.put(json_doc.getIdentifier(), json_doc);
        builtInFunctions.put(text_file1.getIdentifier(), text_file1);
        builtInFunctions.put(text_file2.getIdentifier(), text_file2);
        builtInFunctions.put(parallelizeFunction1.getIdentifier(), parallelizeFunction1);
        builtInFunctions.put(parallelizeFunction2.getIdentifier(), parallelizeFunction2);
        builtInFunctions.put(parquet_file.getIdentifier(), parquet_file);
        builtInFunctions.put(csv_file1.getIdentifier(), csv_file1);
        builtInFunctions.put(csv_file2.getIdentifier(), csv_file2);
        builtInFunctions.put(root_file1.getIdentifier(), root_file1);
        builtInFunctions.put(root_file2.getIdentifier(), root_file2);

        builtInFunctions.put(count.getIdentifier(), count);
        builtInFunctions.put(boolean_function.getIdentifier(), boolean_function);

        builtInFunctions.put(min.getIdentifier(), min);
        builtInFunctions.put(max.getIdentifier(), max);
        builtInFunctions.put(sum1.getIdentifier(), sum1);
        builtInFunctions.put(sum2.getIdentifier(), sum2);
        builtInFunctions.put(avg.getIdentifier(), avg);

        builtInFunctions.put(empty.getIdentifier(), empty);
        builtInFunctions.put(exists.getIdentifier(), exists);
        builtInFunctions.put(head.getIdentifier(), head);
        builtInFunctions.put(tail.getIdentifier(), tail);
        builtInFunctions.put(insert_before.getIdentifier(), insert_before);
        builtInFunctions.put(remove.getIdentifier(), remove);
        builtInFunctions.put(reverse.getIdentifier(), reverse);
        builtInFunctions.put(subsequence2.getIdentifier(), subsequence2);
        builtInFunctions.put(subsequence3.getIdentifier(), subsequence3);

        builtInFunctions.put(zero_or_one.getIdentifier(), zero_or_one);
        builtInFunctions.put(one_or_more.getIdentifier(), one_or_more);
        builtInFunctions.put(exactly_one.getIdentifier(), exactly_one);

        builtInFunctions.put(distinct_values.getIdentifier(), distinct_values);
        builtInFunctions.put(index_of.getIdentifier(), index_of);
        builtInFunctions.put(deep_equal.getIdentifier(), deep_equal);

        builtInFunctions.put(integer_function.getIdentifier(), integer_function);
        builtInFunctions.put(decimal_function.getIdentifier(), decimal_function);
        builtInFunctions.put(double_function.getIdentifier(), double_function);
        builtInFunctions.put(abs.getIdentifier(), abs);
        builtInFunctions.put(ceiling.getIdentifier(), ceiling);
        builtInFunctions.put(floor.getIdentifier(), floor);
        builtInFunctions.put(round1.getIdentifier(), round1);
        builtInFunctions.put(round2.getIdentifier(), round2);
        builtInFunctions.put(round_half_to_even1.getIdentifier(), round_half_to_even1);
        builtInFunctions.put(round_half_to_even2.getIdentifier(), round_half_to_even2);

        builtInFunctions.put(pi.getIdentifier(), pi);
        builtInFunctions.put(exp.getIdentifier(), exp);
        builtInFunctions.put(exp10.getIdentifier(), exp10);
        builtInFunctions.put(log.getIdentifier(), log);
        builtInFunctions.put(log10.getIdentifier(), log10);
        builtInFunctions.put(pow.getIdentifier(), pow);
        builtInFunctions.put(sqrt.getIdentifier(), sqrt);
        builtInFunctions.put(sin.getIdentifier(), sin);
        builtInFunctions.put(cos.getIdentifier(), cos);
        builtInFunctions.put(tan.getIdentifier(), tan);
        builtInFunctions.put(asin.getIdentifier(), asin);
        builtInFunctions.put(acos.getIdentifier(), acos);
        builtInFunctions.put(atan.getIdentifier(), atan);
        builtInFunctions.put(atan2.getIdentifier(), atan2);

        builtInFunctions.put(string_function.getIdentifier(), string_function);
        builtInFunctions.put(codepoints_to_string.getIdentifier(), codepoints_to_string);
        builtInFunctions.put(string_to_codepoints.getIdentifier(), string_to_codepoints);
        builtInFunctions.put(replace.getIdentifier(), replace);
        builtInFunctions.put(substring2.getIdentifier(), substring2);
        builtInFunctions.put(substring3.getIdentifier(), substring3);
        builtInFunctions.put(substring_before.getIdentifier(), substring_before);
        builtInFunctions.put(substring_after.getIdentifier(), substring_after);
        for (int i = 0; i < 100; i++) {
            builtInFunctions.put(new FunctionIdentifier("concat", i), concat);
        }
        builtInFunctions.put(ends_with.getIdentifier(), ends_with);
        builtInFunctions.put(string_join1.getIdentifier(), string_join1);
        builtInFunctions.put(string_join2.getIdentifier(), string_join2);
        builtInFunctions.put(string_length.getIdentifier(), string_length);
        builtInFunctions.put(tokenize1.getIdentifier(), tokenize1);
        builtInFunctions.put(tokenize2.getIdentifier(), tokenize2);
        builtInFunctions.put(lower_case.getIdentifier(), lower_case);
        builtInFunctions.put(upper_case.getIdentifier(), upper_case);
        builtInFunctions.put(translate.getIdentifier(), translate);
        builtInFunctions.put(codepoint_equal.getIdentifier(), codepoint_equal);
        builtInFunctions.put(starts_with.getIdentifier(), starts_with);
        builtInFunctions.put(matches.getIdentifier(), matches);
        builtInFunctions.put(contains.getIdentifier(), contains);
        builtInFunctions.put(normalize_space.getIdentifier(), normalize_space);
        builtInFunctions.put(number.getIdentifier(), number);

        builtInFunctions.put(duration.getIdentifier(), duration);
        builtInFunctions.put(dayTimeDuration.getIdentifier(), dayTimeDuration);
        builtInFunctions.put(yearMonthDuration.getIdentifier(), yearMonthDuration);
        builtInFunctions.put(years_from_duration.getIdentifier(), years_from_duration);
        builtInFunctions.put(months_from_duration.getIdentifier(), months_from_duration);
        builtInFunctions.put(days_from_duration.getIdentifier(), days_from_duration);
        builtInFunctions.put(hours_from_duration.getIdentifier(), hours_from_duration);
        builtInFunctions.put(minutes_from_duration.getIdentifier(), minutes_from_duration);
        builtInFunctions.put(seconds_from_duration.getIdentifier(), seconds_from_duration);

        builtInFunctions.put(dateTime.getIdentifier(), dateTime);
        builtInFunctions.put(year_from_dateTime.getIdentifier(), year_from_dateTime);
        builtInFunctions.put(month_from_dateTime.getIdentifier(), month_from_dateTime);
        builtInFunctions.put(day_from_dateTime.getIdentifier(), day_from_dateTime);
        builtInFunctions.put(hours_from_dateTime.getIdentifier(), hours_from_dateTime);
        builtInFunctions.put(minutes_from_dateTime.getIdentifier(), minutes_from_dateTime);
        builtInFunctions.put(seconds_from_dateTime.getIdentifier(), seconds_from_dateTime);
        builtInFunctions.put(timezone_from_dateTime.getIdentifier(), timezone_from_dateTime);
        builtInFunctions.put(adjust_dateTime_to_timezone1.getIdentifier(), adjust_dateTime_to_timezone1);
        builtInFunctions.put(adjust_dateTime_to_timezone2.getIdentifier(), adjust_dateTime_to_timezone2);

        builtInFunctions.put(date.getIdentifier(), date);
        builtInFunctions.put(year_from_date.getIdentifier(), year_from_date);
        builtInFunctions.put(month_from_date.getIdentifier(), month_from_date);
        builtInFunctions.put(day_from_date.getIdentifier(), day_from_date);
        builtInFunctions.put(timezone_from_date.getIdentifier(), timezone_from_date);
        builtInFunctions.put(adjust_date_to_timezone1.getIdentifier(), adjust_date_to_timezone1);
        builtInFunctions.put(adjust_date_to_timezone2.getIdentifier(), adjust_date_to_timezone2);

        builtInFunctions.put(time.getIdentifier(), time);
        builtInFunctions.put(hours_from_time.getIdentifier(), hours_from_time);
        builtInFunctions.put(minutes_from_time.getIdentifier(), minutes_from_time);
        builtInFunctions.put(seconds_from_time.getIdentifier(), seconds_from_time);
        builtInFunctions.put(timezone_from_time.getIdentifier(), timezone_from_time);
        builtInFunctions.put(adjust_time_to_timezone1.getIdentifier(), adjust_time_to_timezone1);
        builtInFunctions.put(adjust_time_to_timezone2.getIdentifier(), adjust_time_to_timezone2);

        builtInFunctions.put(anyURI.getIdentifier(), anyURI);

        builtInFunctions.put(hexBinary.getIdentifier(), hexBinary);
        builtInFunctions.put(base64Binary.getIdentifier(), base64Binary);

        builtInFunctions.put(keys.getIdentifier(), keys);
        builtInFunctions.put(members.getIdentifier(), members);
        builtInFunctions.put(null_function.getIdentifier(), null_function);
        builtInFunctions.put(size.getIdentifier(), size);
        builtInFunctions.put(accumulate.getIdentifier(), accumulate);
        builtInFunctions.put(descendant_arrays.getIdentifier(), descendant_arrays);
        builtInFunctions.put(descendant_objects.getIdentifier(), descendant_objects);
        builtInFunctions.put(descendant_pairs.getIdentifier(), descendant_pairs);
        builtInFunctions.put(flatten.getIdentifier(), flatten);
        builtInFunctions.put(intersect.getIdentifier(), intersect);
        builtInFunctions.put(project.getIdentifier(), project);
        builtInFunctions.put(remove_keys.getIdentifier(), remove_keys);
        builtInFunctions.put(values.getIdentifier(), values);

        builtInFunctions.put(get_transformer.getIdentifier(), get_transformer);
        builtInFunctions.put(get_estimator.getIdentifier(), get_estimator);
        builtInFunctions.put(annotate.getIdentifier(), annotate);
    }

    static {
        userDefinedFunctionsExecutionMode = new HashMap<>();
        userDefinedFunctions = new HashMap<>();
        userDefinedFunctionIdentifiersWithUnsetExecutionModes = new ArrayList<>();
    }

    public static void clearUserDefinedFunctions() {
        userDefinedFunctionsExecutionMode.clear();
        userDefinedFunctions.clear();
    }

    public static boolean checkUserDefinedFunctionExecutionModeExists(FunctionIdentifier identifier) {
        return userDefinedFunctionsExecutionMode.containsKey(identifier);
    }

    public static ExecutionMode getUserDefinedFunctionExecutionMode(
            FunctionIdentifier identifier,
            ExceptionMetadata metadata
    ) {
        if (checkUserDefinedFunctionExecutionModeExists(identifier)) {
            return userDefinedFunctionsExecutionMode.get(identifier);
        }
        throw new UnknownFunctionCallException(
                identifier.getName(),
                identifier.getArity(),
                metadata
        );

    }

    public static void addUserDefinedFunctionExecutionMode(
            FunctionIdentifier functionIdentifier,
            ExecutionMode executionMode,
            boolean suppressErrorsForFunctionSignatureCollision,
            ExceptionMetadata meta
    ) {
        if (
            builtInFunctions.containsKey(functionIdentifier)
                ||
                (!suppressErrorsForFunctionSignatureCollision
                    && userDefinedFunctionsExecutionMode.containsKey(functionIdentifier))
        ) {
            throw new DuplicateFunctionIdentifierException(functionIdentifier, meta);
        }

        if (isAddingNewUnsetUserDefinedFunction(functionIdentifier, executionMode)) {
            userDefinedFunctionIdentifiersWithUnsetExecutionModes.add(functionIdentifier);
        } else if (isUpdatingUnsetUserDefinedFunctionToNonUnset(functionIdentifier, executionMode)) {
            userDefinedFunctionIdentifiersWithUnsetExecutionModes.remove(functionIdentifier);
        }
        userDefinedFunctionsExecutionMode.put(functionIdentifier, executionMode);
    }

    private static boolean isAddingNewUnsetUserDefinedFunction(
            FunctionIdentifier functionIdentifier,
            ExecutionMode executionMode
    ) {
        return !userDefinedFunctionsExecutionMode.containsKey(functionIdentifier)
            && executionMode == ExecutionMode.UNSET;
    }

    private static boolean isUpdatingUnsetUserDefinedFunctionToNonUnset(
            FunctionIdentifier functionIdentifier,
            ExecutionMode executionMode
    ) {
        return userDefinedFunctionsExecutionMode.containsKey(functionIdentifier)
            && userDefinedFunctionsExecutionMode.get(functionIdentifier) == ExecutionMode.UNSET
            && executionMode != ExecutionMode.UNSET;
    }

    public static List<FunctionIdentifier> getUserDefinedFunctionIdentifiersWithUnsetExecutionModes() {
        return userDefinedFunctionIdentifiersWithUnsetExecutionModes;
    }

    public static RuntimeIterator getUserDefinedFunctionCallIterator(
            FunctionIdentifier identifier,
            ExecutionMode executionMode,
            ExceptionMetadata metadata,
            List<RuntimeIterator> arguments
    ) {
        if (Functions.checkUserDefinedFunctionExists(identifier)) {
            return buildUserDefinedFunctionCallIterator(
                getUserDefinedFunction(identifier),
                executionMode,
                metadata,
                arguments
            );
        }
        throw new UnknownFunctionCallException(
                identifier.getName(),
                identifier.getArity(),
                metadata
        );

    }

    public static RuntimeIterator buildUserDefinedFunctionCallIterator(
            FunctionItem functionItem,
            ExecutionMode executionMode,
            ExceptionMetadata metadata,
            List<RuntimeIterator> arguments
    ) {
        FunctionItemCallIterator functionCallIterator = new FunctionItemCallIterator(
                functionItem,
                arguments,
                executionMode,
                metadata
        );
        if (!functionItem.getSignature().getReturnType().equals(mostGeneralSequenceType)) {
            return new TypePromotionIterator(
                    functionCallIterator,
                    functionItem.getSignature().getReturnType(),
                    "Invalid return type for "
                        + (functionItem.getIdentifier().getName().equals("")
                            ? ""
                            : (functionItem.getIdentifier().getName()) + " ")
                        + "function. ",
                    executionMode,
                    metadata
            );
        }
        return functionCallIterator;
    }

    public static void addUserDefinedFunction(FunctionItem function, ExceptionMetadata meta) {
        FunctionIdentifier functionIdentifier = function.getIdentifier();
        if (
            builtInFunctions.containsKey(functionIdentifier)
                || userDefinedFunctions.containsKey(functionIdentifier)
        ) {
            throw new DuplicateFunctionIdentifierException(functionIdentifier, meta);
        }
        userDefinedFunctions.put(functionIdentifier, function);
    }

    public static boolean checkUserDefinedFunctionExists(FunctionIdentifier identifier) {
        return userDefinedFunctions.containsKey(identifier);
    }

    public static FunctionItem getUserDefinedFunction(FunctionIdentifier identifier) {
        FunctionItem functionItem = userDefinedFunctions.get(identifier);
        return functionItem.deepCopy();
    }

    public static boolean checkBuiltInFunctionExists(FunctionIdentifier identifier) {
        return builtInFunctions.containsKey(identifier);
    }

    public static BuiltinFunction getBuiltInFunction(FunctionIdentifier identifier) {
        return builtInFunctions.get(identifier);
    }

    public static RuntimeIterator getBuiltInFunctionIterator(
            FunctionIdentifier identifier,
            List<RuntimeIterator> arguments,
            ExecutionMode executionMode,
            ExceptionMetadata metadata
    ) {
        BuiltinFunction builtinFunction = builtInFunctions.get(identifier);

        for (int i = 0; i < arguments.size(); i++) {
            if (!builtinFunction.getSignature().getParameterTypes().get(i).equals(mostGeneralSequenceType)) {
                TypePromotionIterator typePromotionIterator = new TypePromotionIterator(
                        arguments.get(i),
                        builtinFunction.getSignature().getParameterTypes().get(i),
                        "Invalid argument for function " + identifier.getName() + ". ",
                        arguments.get(i).getHighestExecutionMode(),
                        arguments.get(i).getMetadata()
                );

                arguments.set(i, typePromotionIterator);
            }
        }

        RuntimeIterator functionCallIterator;
        try {
            Constructor<? extends RuntimeIterator> constructor = builtinFunction.getFunctionIteratorClass()
                .getConstructor(
                    List.class,
                    ExecutionMode.class,
                    ExceptionMetadata.class
                );
            functionCallIterator = constructor.newInstance(arguments, executionMode, metadata);
        } catch (ReflectiveOperationException ex) {
            throw new UnknownFunctionCallException(
                    identifier.getName(),
                    arguments.size(),
                    metadata
            );
        }

        if (!builtinFunction.getSignature().getReturnType().equals(mostGeneralSequenceType)) {
            return new TypePromotionIterator(
                    functionCallIterator,
                    builtinFunction.getSignature().getReturnType(),
                    "Invalid return type for function " + identifier.getName() + ". ",
                    functionCallIterator.getHighestExecutionMode(),
                    functionCallIterator.getMetadata()
            );
        }
        return functionCallIterator;
    }

    private static BuiltinFunction createBuiltinFunction(
            String functionName,
            String returnType,
            Class<? extends RuntimeIterator> functionIteratorClass,
            BuiltinFunction.BuiltinFunctionExecutionMode builtInFunctionExecutionMode
    ) {
        return new BuiltinFunction(
                new FunctionIdentifier(functionName, 0),
                new FunctionSignature(
                        Collections.emptyList(),
                        sequenceTypes.get(returnType)
                ),
                functionIteratorClass,
                builtInFunctionExecutionMode
        );
    }

    private static BuiltinFunction createBuiltinFunction(
            String functionName,
            String param1Type,
            String returnType,
            Class<? extends RuntimeIterator> functionIteratorClass,
            BuiltinFunction.BuiltinFunctionExecutionMode builtInFunctionExecutionMode
    ) {
        return new BuiltinFunction(
                new FunctionIdentifier(functionName, 1),
                new FunctionSignature(
                        Collections.singletonList(sequenceTypes.get(param1Type)),
                        sequenceTypes.get(returnType)
                ),
                functionIteratorClass,
                builtInFunctionExecutionMode
        );
    }

    private static BuiltinFunction createBuiltinFunction(
            String functionName,
            String param1Type,
            String param2Type,
            String returnType,
            Class<? extends RuntimeIterator> functionIteratorClass,
            BuiltinFunction.BuiltinFunctionExecutionMode builtInFunctionExecutionMode
    ) {
        return new BuiltinFunction(
                new FunctionIdentifier(functionName, 2),
                new FunctionSignature(
                        Collections.unmodifiableList(
                            Arrays.asList(sequenceTypes.get(param1Type), sequenceTypes.get(param2Type))
                        ),
                        sequenceTypes.get(returnType)
                ),
                functionIteratorClass,
                builtInFunctionExecutionMode
        );
    }

    private static BuiltinFunction createBuiltinFunction(
            String functionName,
            String param1Type,
            String param2Type,
            String param3Type,
            String returnType,
            Class<? extends RuntimeIterator> functionIteratorClass,
            BuiltinFunction.BuiltinFunctionExecutionMode builtInFunctionExecutionMode
    ) {
        return new BuiltinFunction(
                new FunctionIdentifier(functionName, 3),
                new FunctionSignature(
                        Collections.unmodifiableList(
                            Arrays.asList(
                                sequenceTypes.get(param1Type),
                                sequenceTypes.get(param2Type),
                                sequenceTypes.get(param3Type)
                            )
                        ),
                        sequenceTypes.get(returnType)
                ),
                functionIteratorClass,
                builtInFunctionExecutionMode
        );
    }

    static final class BuiltinFunctions {
        /**
         * function that returns the context position
         */
        static final BuiltinFunction position = createBuiltinFunction(
            "position",
            "integer?",
            PositionFunctionIterator.class,
            BuiltinFunction.BuiltinFunctionExecutionMode.LOCAL
        );
        /**
         * function that returns the context size
         */
        static final BuiltinFunction last = createBuiltinFunction(
            "last",
            "integer?",
            LastFunctionIterator.class,
            BuiltinFunction.BuiltinFunctionExecutionMode.LOCAL
        );
        /**
         * function that parses a JSON lines file
         */
        static final BuiltinFunction json_file1 = createBuiltinFunction(
            "json-file",
            "string",
            "item*",
            JsonFileFunctionIterator.class,
            BuiltinFunction.BuiltinFunctionExecutionMode.RDD
        );
        static final BuiltinFunction json_file2 = createBuiltinFunction(
            "json-file",
            "string",
            "integer?",
            "item*",
            JsonFileFunctionIterator.class,
            BuiltinFunction.BuiltinFunctionExecutionMode.RDD
        );
        /**
         * function that parses a structured JSON lines file into a DataFrame
         */
        static final BuiltinFunction structured_json_file = createBuiltinFunction(
            "structured-json-file",
            "string",
            "item*",
            StructuredJsonFileFunctionIterator.class,
            BuiltinFunction.BuiltinFunctionExecutionMode.DATAFRAME
        );
        /**
         * function that parses a libSVM formatted file into a DataFrame
         */
        static final BuiltinFunction libsvm_file = createBuiltinFunction(
            "libsvm-file",
            "string",
            "item*",
            LibSVMFileFunctionIterator.class,
            BuiltinFunction.BuiltinFunctionExecutionMode.DATAFRAME
        );
        /**
         * function that parses a JSON doc file
         */
        static final BuiltinFunction json_doc = createBuiltinFunction(
            "json-doc",
            "string",
            "item*",
            JsonDocFunctionIterator.class,
            BuiltinFunction.BuiltinFunctionExecutionMode.LOCAL
        );
        /**
         * function that parses a text file
         */
        static final BuiltinFunction text_file1 = createBuiltinFunction(
            "text-file",
            "string",
            "item*",
            TextFileFunctionIterator.class,
            BuiltinFunction.BuiltinFunctionExecutionMode.RDD
        );
        static final BuiltinFunction text_file2 = createBuiltinFunction(
            "text-file",
            "string",
            "integer?",
            "item*",
            TextFileFunctionIterator.class,
            BuiltinFunction.BuiltinFunctionExecutionMode.RDD
        );
        /**
         * function that parallelizes item collections into a Spark RDD
         */
        static final BuiltinFunction parallelizeFunction1 = createBuiltinFunction(
            "parallelize",
            "item*",
            "item*",
            ParallelizeFunctionIterator.class,
            BuiltinFunction.BuiltinFunctionExecutionMode.RDD
        );
        static final BuiltinFunction parallelizeFunction2 = createBuiltinFunction(
            "parallelize",
            "item*",
            "integer",
            "item*",
            ParallelizeFunctionIterator.class,
            BuiltinFunction.BuiltinFunctionExecutionMode.RDD
        );
        /**
         * function that parses a parquet file
         */
        static final BuiltinFunction parquet_file = createBuiltinFunction(
            "parquet-file",
            "string",
            "item*",
            ParquetFileFunctionIterator.class,
            BuiltinFunction.BuiltinFunctionExecutionMode.DATAFRAME
        );
        /**
         * function that parses a csv file
         */
        static final BuiltinFunction csv_file1 = createBuiltinFunction(
            "csv-file",
            "string",
            "item*",
            CSVFileFunctionIterator.class,
            BuiltinFunction.BuiltinFunctionExecutionMode.DATAFRAME
        );
        /**
         * function that parses a csv file
         */
        static final BuiltinFunction csv_file2 = createBuiltinFunction(
            "csv-file",
            "string",
            "object",
            "item*",
            CSVFileFunctionIterator.class,
            BuiltinFunction.BuiltinFunctionExecutionMode.DATAFRAME
        );
        /**
         * function that parses a ROOT file
         */
        static final BuiltinFunction root_file1 = createBuiltinFunction(
            "root-file",
            "string",
            "item*",
            RootFileFunctionIterator.class,
            BuiltinFunction.BuiltinFunctionExecutionMode.DATAFRAME
        );
        /**
         * function that parses a ROOT file
         */
        static final BuiltinFunction root_file2 = createBuiltinFunction(
            "root-file",
            "string",
            "string",
            "item*",
            RootFileFunctionIterator.class,
            BuiltinFunction.BuiltinFunctionExecutionMode.DATAFRAME
        );

        /**
         * function that parses a ROOT file
         */
        static final BuiltinFunction root_file1 = createBuiltinFunction(
            "root-file",
            "string",
            "item*",
            RootFileFunctionIterator.class,
            BuiltinFunction.BuiltinFunctionExecutionMode.DATAFRAME
        );
        /**
         * function that parses a ROOT file
         */
        static final BuiltinFunction root_file2 = createBuiltinFunction(
            "root-file",
            "string",
            "string",
            "item*",
            RootFileFunctionIterator.class,
            BuiltinFunction.BuiltinFunctionExecutionMode.DATAFRAME
        );

        /**
         * function that returns the length of a sequence
         */
        static final BuiltinFunction count = createBuiltinFunction(
            "count",
            "item*",
            "integer",
            CountFunctionIterator.class,
            BuiltinFunction.BuiltinFunctionExecutionMode.LOCAL
        );

        /**
         * function that returns the effective boolean value of the given parameter
         */
        static final BuiltinFunction boolean_function = createBuiltinFunction(
            "boolean",
            "item*",
            "boolean",
            BooleanFunctionIterator.class,
            BuiltinFunction.BuiltinFunctionExecutionMode.LOCAL
        );

        /**
         * function that returns the minimum of a sequence
         */
        static final BuiltinFunction min = createBuiltinFunction(
            "min",
            "item*",
            "atomic?",
            MinFunctionIterator.class,
            BuiltinFunction.BuiltinFunctionExecutionMode.LOCAL
        );
        /**
         * function that returns the maximum of a sequence
         */
        static final BuiltinFunction max = createBuiltinFunction(
            "max",
            "item*",
            "atomic?",
            MaxFunctionIterator.class,
            BuiltinFunction.BuiltinFunctionExecutionMode.LOCAL
        );
        /**
         * function that returns the average of a sequence
         */
        static final BuiltinFunction avg = createBuiltinFunction(
            "avg",
            "item*",
            "atomic?",
            AvgFunctionIterator.class,
            BuiltinFunction.BuiltinFunctionExecutionMode.LOCAL
        );
        /**
         * function that returns the sum of a sequence
         */
        static final BuiltinFunction sum1 = createBuiltinFunction(
            "sum",
            "item*",
            "atomic?",
            SumFunctionIterator.class,
            BuiltinFunction.BuiltinFunctionExecutionMode.LOCAL
        );
        static final BuiltinFunction sum2 = createBuiltinFunction(
            "sum",
            "item*",
            "item?",
            "atomic?",
            SumFunctionIterator.class,
            BuiltinFunction.BuiltinFunctionExecutionMode.LOCAL
        );


        /**
         * function that returns true if the argument is the empty sequence
         */
        static final BuiltinFunction empty = createBuiltinFunction(
            "empty",
            "item*",
            "boolean",
            EmptyFunctionIterator.class,
            BuiltinFunction.BuiltinFunctionExecutionMode.LOCAL
        );
        /**
         * function that returns true if the argument is a non-empty sequence
         */
        static final BuiltinFunction exists = createBuiltinFunction(
            "exists",
            "item*",
            "boolean",
            ExistsFunctionIterator.class,
            BuiltinFunction.BuiltinFunctionExecutionMode.LOCAL
        );
        /**
         * function that returns the first item in a sequence
         */
        static final BuiltinFunction head = createBuiltinFunction(
            "head",
            "item*",
            "item?",
            HeadFunctionIterator.class,
            BuiltinFunction.BuiltinFunctionExecutionMode.LOCAL
        );
        /**
         * function that returns all but the first item in a sequence
         */
        static final BuiltinFunction tail = createBuiltinFunction(
            "tail",
            "item*",
            "item*",
            TailFunctionIterator.class,
            BuiltinFunction.BuiltinFunctionExecutionMode.INHERIT_FROM_FIRST_ARGUMENT
        );
        /**
         * function that returns a sequence constructed by inserting an item or a sequence of items at a given position
         * within an existing sequence
         */
        static final BuiltinFunction insert_before = createBuiltinFunction(
            "insert-before",
            "item*",
            "item*",
            "item*",
            "item*",
            InsertBeforeFunctionIterator.class,
            BuiltinFunction.BuiltinFunctionExecutionMode.LOCAL
        );
        /**
         * function that returns a new sequence containing all the items of $target except the item at position
         * $position.
         */
        static final BuiltinFunction remove = createBuiltinFunction(
            "remove",
            "item*",
            "integer",
            "item*",
            RemoveFunctionIterator.class,
            BuiltinFunction.BuiltinFunctionExecutionMode.INHERIT_FROM_FIRST_ARGUMENT
        );
        /**
         * `
         * function that reverses the order of items in a sequence.
         */
        static final BuiltinFunction reverse = createBuiltinFunction(
            "reverse",
            "item*",
            "item*",
            ReverseFunctionIterator.class,
            BuiltinFunction.BuiltinFunctionExecutionMode.INHERIT_FROM_FIRST_ARGUMENT
        );
        /**
         * function that applies a subsequence operation to the given sequence with the given start index and length
         * parameters
         */
        static final BuiltinFunction subsequence2 = createBuiltinFunction(
            "subsequence",
            "item*",
            "double",
            "item*",
            SubsequenceFunctionIterator.class,
            BuiltinFunction.BuiltinFunctionExecutionMode.INHERIT_FROM_FIRST_ARGUMENT
        );
        static final BuiltinFunction subsequence3 = createBuiltinFunction(
            "subsequence",
            "item*",
            "double",
            "double",
            "item*",
            SubsequenceFunctionIterator.class,
            BuiltinFunction.BuiltinFunctionExecutionMode.INHERIT_FROM_FIRST_ARGUMENT
        );

        /**
         * function that returns $arg if it contains zero or one items. Otherwise, raises an error.
         */
        static final BuiltinFunction zero_or_one = createBuiltinFunction(
            "zero-or-one",
            "item*",
            "item?",
            ZeroOrOneIterator.class,
            BuiltinFunction.BuiltinFunctionExecutionMode.LOCAL
        );
        /**
         * function that returns $arg if it contains one or more items. Otherwise, raises an error.
         */
        static final BuiltinFunction one_or_more = createBuiltinFunction(
            "one-or-more",
            "item*",
            "item+",
            OneOrMoreIterator.class,
            BuiltinFunction.BuiltinFunctionExecutionMode.INHERIT_FROM_FIRST_ARGUMENT
        );
        /**
         * function that returns $arg if it contains exactly one item. Otherwise, raises an error.
         */
        static final BuiltinFunction exactly_one = createBuiltinFunction(
            "exactly-one",
            "item*",
            "item",
            ExactlyOneIterator.class,
            BuiltinFunction.BuiltinFunctionExecutionMode.LOCAL
        );

        /**
         * function that returns the values that appear in a sequence, with duplicates eliminated
         */
        static final BuiltinFunction distinct_values = createBuiltinFunction(
            "distinct-values",
            "item*",
            "atomic*",
            DistinctValuesFunctionIterator.class,
            BuiltinFunction.BuiltinFunctionExecutionMode.INHERIT_FROM_FIRST_ARGUMENT
        );
        /**
         * function that returns indices of items that are equal to the search parameter
         */
        static final BuiltinFunction index_of = createBuiltinFunction(
            "index-of",
            "atomic*",
            "atomic",
            "integer*",
            IndexOfFunctionIterator.class,
            BuiltinFunction.BuiltinFunctionExecutionMode.INHERIT_FROM_FIRST_ARGUMENT
        );
        /**
         * function that returns whether two sequences are deep-equal to each other
         */
        static final BuiltinFunction deep_equal = createBuiltinFunction(
            "deep-equal",
            "item*",
            "item*",
            "boolean",
            DeepEqualFunctionIterator.class,
            BuiltinFunction.BuiltinFunctionExecutionMode.LOCAL
        );


        /**
         * function that returns the integer from the supplied argument
         */
        static final BuiltinFunction integer_function = createBuiltinFunction(
            "integer",
            "item?",
            "integer?",
            IntegerFunctionIterator.class,
            BuiltinFunction.BuiltinFunctionExecutionMode.LOCAL
        );
        /**
         * function that returns the integer from the supplied argument
         */
        static final BuiltinFunction double_function = createBuiltinFunction(
            "double",
            "item?",
            "double?",
            DoubleFunctionIterator.class,
            BuiltinFunction.BuiltinFunctionExecutionMode.LOCAL
        );
        /**
         * function that returns the integer from the supplied argument
         */
        static final BuiltinFunction decimal_function = createBuiltinFunction(
            "decimal",
            "item?",
            "decimal?",
            DecimalFunctionIterator.class,
            BuiltinFunction.BuiltinFunctionExecutionMode.LOCAL
        );
        /**
         * function that returns the absolute value of the arg
         */
        static final BuiltinFunction abs = createBuiltinFunction(
            "abs",
            "double?",
            "double?",
            AbsFunctionIterator.class,
            BuiltinFunction.BuiltinFunctionExecutionMode.LOCAL
        );
        /**
         * function that rounds $arg upwards to a whole number
         */
        static final BuiltinFunction ceiling = createBuiltinFunction(
            "ceiling",
            "double?",
            "double?",
            CeilingFunctionIterator.class,
            BuiltinFunction.BuiltinFunctionExecutionMode.LOCAL
        );
        /**
         * function that rounds $arg downwards to a whole number
         */
        static final BuiltinFunction floor = createBuiltinFunction(
            "floor",
            "double?",
            "double?",
            FloorFunctionIterator.class,
            BuiltinFunction.BuiltinFunctionExecutionMode.LOCAL
        );
        /**
         * function that rounds a value to a specified number of decimal places, rounding upwards if two such values are
         * equally near
         */
        static final BuiltinFunction round1 = createBuiltinFunction(
            "round",
            "double?",
            "double?",
            RoundFunctionIterator.class,
            BuiltinFunction.BuiltinFunctionExecutionMode.LOCAL
        );
        static final BuiltinFunction round2 = createBuiltinFunction(
            "round",
            "double?",
            "integer",
            "double?",
            RoundFunctionIterator.class,
            BuiltinFunction.BuiltinFunctionExecutionMode.LOCAL
        );
        /**
         * function that rounds a value to a specified number of decimal places, rounding to make the last digit even if
         * two such values are equally near
         */
        static final BuiltinFunction round_half_to_even1 = createBuiltinFunction(
            "round-half-to-even",
            "double?",
            "double?",
            RoundHalfToEvenFunctionIterator.class,
            BuiltinFunction.BuiltinFunctionExecutionMode.LOCAL
        );
        static final BuiltinFunction round_half_to_even2 = createBuiltinFunction(
            "round-half-to-even",
            "double?",
            "integer",
            "double?",
            RoundHalfToEvenFunctionIterator.class,
            BuiltinFunction.BuiltinFunctionExecutionMode.LOCAL
        );

        /**
         * function that returns the approximation the mathematical constant
         */
        static final BuiltinFunction pi = createBuiltinFunction(
            "pi",
            "double?",
            PiFunctionIterator.class,
            BuiltinFunction.BuiltinFunctionExecutionMode.LOCAL
        );
        /**
         * function that returns the value of e^x
         */
        static final BuiltinFunction exp = createBuiltinFunction(
            "exp",
            "double?",
            "double?",
            ExpFunctionIterator.class,
            BuiltinFunction.BuiltinFunctionExecutionMode.LOCAL
        );
        /**
         * function that returns the value of 10^x
         */
        static final BuiltinFunction exp10 = createBuiltinFunction(
            "exp10",
            "double?",
            "double?",
            Exp10FunctionIterator.class,
            BuiltinFunction.BuiltinFunctionExecutionMode.LOCAL
        );
        /**
         * function that returns the natural logarithm of the argument
         */
        static final BuiltinFunction log = createBuiltinFunction(
            "log",
            "double?",
            "double?",
            LogFunctionIterator.class,
            BuiltinFunction.BuiltinFunctionExecutionMode.LOCAL
        );
        /**
         * function that returns the base-ten logarithm of the argument
         */
        static final BuiltinFunction log10 = createBuiltinFunction(
            "log10",
            "double?",
            "double?",
            Log10FunctionIterator.class,
            BuiltinFunction.BuiltinFunctionExecutionMode.LOCAL
        );
        /**
         * function that returns the result of raising the first argument to the power of the second
         */
        static final BuiltinFunction pow = createBuiltinFunction(
            "pow",
            "double?",
            "double",
            "double?",
            PowFunctionIterator.class,
            BuiltinFunction.BuiltinFunctionExecutionMode.LOCAL
        );
        /**
         * function that returns the non-negative square root of the argument
         */
        static final BuiltinFunction sqrt = createBuiltinFunction(
            "sqrt",
            "double?",
            "double?",
            SqrtFunctionIterator.class,
            BuiltinFunction.BuiltinFunctionExecutionMode.LOCAL
        );
        /**
         * function that returns the sine of the angle given in radians
         */
        static final BuiltinFunction sin = createBuiltinFunction(
            "sin",
            "double?",
            "double?",
            SinFunctionIterator.class,
            BuiltinFunction.BuiltinFunctionExecutionMode.LOCAL
        );
        /**
         * function that returns the cosine of the angle given in radians
         */
        static final BuiltinFunction cos = createBuiltinFunction(
            "cos",
            "double?",
            "double?",
            CosFunctionIterator.class,
            BuiltinFunction.BuiltinFunctionExecutionMode.LOCAL
        );
        /**
         * function that returns the tangent of the angle given in radians
         */
        static final BuiltinFunction tan = createBuiltinFunction(
            "tan",
            "double?",
            "double?",
            TanFunctionIterator.class,
            BuiltinFunction.BuiltinFunctionExecutionMode.LOCAL
        );
        /**
         * function that returns the arc sine of the angle given in radians
         */
        static final BuiltinFunction asin = createBuiltinFunction(
            "asin",
            "double?",
            "double?",
            ASinFunctionIterator.class,
            BuiltinFunction.BuiltinFunctionExecutionMode.LOCAL
        );
        /**
         * function that returns the arc cosine of the angle given in radians
         */
        static final BuiltinFunction acos = createBuiltinFunction(
            "acos",
            "double?",
            "double?",
            ACosFunctionIterator.class,
            BuiltinFunction.BuiltinFunctionExecutionMode.LOCAL
        );
        /**
         * function that returns the arc tangent of the angle given in radians
         */
        static final BuiltinFunction atan = createBuiltinFunction(
            "atan",
            "double?",
            "double?",
            ATanFunctionIterator.class,
            BuiltinFunction.BuiltinFunctionExecutionMode.LOCAL
        );
        /**
         * function that returns the the angle in radians subtended at the origin by the point on a plane with
         * coordinates (x, y) and the positive x-axis.
         */
        static final BuiltinFunction atan2 = createBuiltinFunction(
            "atan2",
            "double",
            "double",
            "double",
            ATan2FunctionIterator.class,
            BuiltinFunction.BuiltinFunctionExecutionMode.LOCAL
        );


        /**
         * function that returns the string from the supplied argument
         */
        static final BuiltinFunction string_function = createBuiltinFunction(
            "string",
            "item?",
            "string?",
            StringFunctionIterator.class,
            BuiltinFunction.BuiltinFunctionExecutionMode.LOCAL
        );
        /**
         * function that returns substrings
         */
        static final BuiltinFunction substring2 = createBuiltinFunction(
            "substring",
            "string?",
            "double",
            "string",
            SubstringFunctionIterator.class,
            BuiltinFunction.BuiltinFunctionExecutionMode.LOCAL
        );
        static final BuiltinFunction substring3 = createBuiltinFunction(
            "substring",
            "string?",
            "double",
            "double",
            "string",
            SubstringFunctionIterator.class,
            BuiltinFunction.BuiltinFunctionExecutionMode.LOCAL
        );
        /**
         * function that returns the part of the first variable that precedes the first occurrence of the second
         * variable.
         */
        static final BuiltinFunction substring_before = createBuiltinFunction(
            "substring-before",
            "string?",
            "string?",
            "string",
            SubstringBeforeFunctionIterator.class,
            BuiltinFunction.BuiltinFunctionExecutionMode.LOCAL
        );
        /**
         * function that returns the part of the first variable that follows the first occurrence of the second
         * vairable.
         */
        static final BuiltinFunction substring_after = createBuiltinFunction(
            "substring-after",
            "string?",
            "string?",
            "string",
            SubstringAfterFunctionIterator.class,
            BuiltinFunction.BuiltinFunctionExecutionMode.LOCAL
        );
        /**
         * function that returns substrings
         */
        static final BuiltinFunction concat =
            new BuiltinFunction(
                    new FunctionIdentifier("concat", 100),
                    new FunctionSignature(
                            Collections.nCopies(
                                100,
                                sequenceTypes.get("atomic*")
                            ),
                            sequenceTypes.get("string")
                    ),
                    ConcatFunctionIterator.class,
                    BuiltinFunction.BuiltinFunctionExecutionMode.LOCAL
            );
        /**
         * function that converts codepoints to a string
         */
        static final BuiltinFunction codepoints_to_string = createBuiltinFunction(
            "codepoints-to-string",
            "integer*",
            "string",
            CodepointsToStringFunctionIterator.class,
            BuiltinFunction.BuiltinFunctionExecutionMode.LOCAL
        );
        /**
         * function that converts a string to codepoints
         */
        static final BuiltinFunction string_to_codepoints = createBuiltinFunction(
            "string-to-codepoints",
            "string?",
            "integer*",
            StringToCodepointsFunctionIterator.class,
            BuiltinFunction.BuiltinFunctionExecutionMode.LOCAL
        );
        /**
         * function that compares Strings codepoint-by-codepoint
         */
        static final BuiltinFunction codepoint_equal = createBuiltinFunction(
            "codepoint-equal",
            "string?",
            "string?",
            "boolean?",
            CodepointEqualFunctionIterator.class,
            BuiltinFunction.BuiltinFunctionExecutionMode.LOCAL
        );
        /**
         * function that returns substrings
         */
        static final BuiltinFunction string_join1 = createBuiltinFunction(
            "string-join",
            "string*",
            "string",
            StringJoinFunctionIterator.class,
            BuiltinFunction.BuiltinFunctionExecutionMode.LOCAL
        );
        static final BuiltinFunction string_join2 = createBuiltinFunction(
            "string-join",
            "string*",
            "string",
            "string",
            StringJoinFunctionIterator.class,
            BuiltinFunction.BuiltinFunctionExecutionMode.LOCAL
        );
        /**
         * function that replaces parts of a string according to a regex expression
         */
        static final BuiltinFunction replace = createBuiltinFunction(
            "replace",
            "string?",
            "string",
            "string",
            "string",
            ReplaceFunctionIterator.class,
            BuiltinFunction.BuiltinFunctionExecutionMode.LOCAL
        );
        /**
         * function that returns the string length
         */
        static final BuiltinFunction string_length = createBuiltinFunction(
            "string-length",
            "string?",
            "integer",
            StringLengthFunctionIterator.class,
            BuiltinFunction.BuiltinFunctionExecutionMode.LOCAL
        );
        /**
         * function that returns tokens
         */
        static final BuiltinFunction tokenize1 = createBuiltinFunction(
            "tokenize",
            "string?",
            "string*",
            TokenizeFunctionIterator.class,
            BuiltinFunction.BuiltinFunctionExecutionMode.LOCAL
        );
        static final BuiltinFunction tokenize2 = createBuiltinFunction(
            "tokenize",
            "string?",
            "string",
            "string*",
            TokenizeFunctionIterator.class,
            BuiltinFunction.BuiltinFunctionExecutionMode.LOCAL
        );
        /**
         * function that turns all upper-case characters to lower-case
         */
        static final BuiltinFunction lower_case = createBuiltinFunction(
            "lower-case",
            "string?",
            "string",
            LowerCaseFunctionIterator.class,
            BuiltinFunction.BuiltinFunctionExecutionMode.LOCAL
        );
        /**
         * function that turns all upper-case characters to upper-case
         */
        static final BuiltinFunction upper_case = createBuiltinFunction(
            "upper-case",
            "string?",
            "string",
            UpperCaseFunctionIterator.class,
            BuiltinFunction.BuiltinFunctionExecutionMode.LOCAL
        );
        /**
         * function that turns all upper-case characters to upper-case
         */
        static final BuiltinFunction translate = createBuiltinFunction(
            "translate",
            "string?",
            "string",
            "string",
            "string",
            TranslateFunctionIterator.class,
            BuiltinFunction.BuiltinFunctionExecutionMode.LOCAL
        );
        /**
         * function that checks whether a string ends with a substring
         */
        static final BuiltinFunction ends_with = createBuiltinFunction(
            "ends-with",
            "string?",
            "string?",
            "boolean",
            EndsWithFunctionIterator.class,
            BuiltinFunction.BuiltinFunctionExecutionMode.LOCAL
        );
        /**
         * function that checks whether a string starts with a substring
         */
        static final BuiltinFunction starts_with = createBuiltinFunction(
            "starts-with",
            "string?",
            "string?",
            "boolean",
            StartsWithFunctionIterator.class,
            BuiltinFunction.BuiltinFunctionExecutionMode.LOCAL
        );
        /**
         * function that checks whether a string contains a substring
         */
        static final BuiltinFunction contains = createBuiltinFunction(
            "contains",
            "string?",
            "string?",
            "boolean",
            ContainsFunctionIterator.class,
            BuiltinFunction.BuiltinFunctionExecutionMode.LOCAL
        );
        /**
         * function that checks whether a string matches a regular expression
         */
        static final BuiltinFunction matches = createBuiltinFunction(
            "matches",
            "string?",
            "string",
            "boolean",
            MatchesFunctionIterator.class,
            BuiltinFunction.BuiltinFunctionExecutionMode.LOCAL
        );
        /**
         * function that normalizes spaces in a string
         */
        static final BuiltinFunction normalize_space = createBuiltinFunction(
            "normalize-space",
            "string?",
            "string",
            NormalizeSpaceFunctionIterator.class,
            BuiltinFunction.BuiltinFunctionExecutionMode.LOCAL
        );
        /**
         * function that that returns the double representation of the input string or number
         */
        static final BuiltinFunction number = createBuiltinFunction(
            "number",
            "atomic?",
            "double",
            NumberFunctionIterator.class,
            BuiltinFunction.BuiltinFunctionExecutionMode.LOCAL
        );

        /**
         * function that returns the duration item from the supplied string
         */
        static final BuiltinFunction duration = createBuiltinFunction(
            "duration",
            "string?",
            "duration?",
            DurationFunctionIterator.class,
            BuiltinFunction.BuiltinFunctionExecutionMode.LOCAL
        );
        /**
         * function that returns the yearMonthDuration item from the supplied string
         */
        static final BuiltinFunction yearMonthDuration = createBuiltinFunction(
            "yearMonthDuration",
            "string?",
            "yearMonthDuration?",
            YearMonthDurationFunctionIterator.class,
            BuiltinFunction.BuiltinFunctionExecutionMode.LOCAL
        );
        /**
         * function that returns the dayTimeDuration item from the supplied string
         */
        static final BuiltinFunction dayTimeDuration = createBuiltinFunction(
            "dayTimeDuration",
            "string?",
            "dayTimeDuration?",
            DayTimeDurationFunctionIterator.class,
            BuiltinFunction.BuiltinFunctionExecutionMode.LOCAL
        );


        /**
         * function that returns the years from a duration
         */
        static final BuiltinFunction years_from_duration = createBuiltinFunction(
            "years-from-duration",
            "duration?",
            "integer?",
            YearsFromDurationFunctionIterator.class,
            BuiltinFunction.BuiltinFunctionExecutionMode.LOCAL
        );
        /**
         * function that returns the months from a duration
         */
        static final BuiltinFunction months_from_duration = createBuiltinFunction(
            "months-from-duration",
            "duration?",
            "integer?",
            MonthsFromDurationFunctionIterator.class,
            BuiltinFunction.BuiltinFunctionExecutionMode.LOCAL
        );
        /**
         * function that returns the days from a duration
         */
        static final BuiltinFunction days_from_duration = createBuiltinFunction(
            "days-from-duration",
            "duration?",
            "integer?",
            DaysFromDurationFunctionIterator.class,
            BuiltinFunction.BuiltinFunctionExecutionMode.LOCAL
        );
        /**
         * function that returns the hours from a duration
         */
        static final BuiltinFunction hours_from_duration = createBuiltinFunction(
            "hours-from-duration",
            "duration?",
            "integer?",
            HoursFromDurationFunctionIterator.class,
            BuiltinFunction.BuiltinFunctionExecutionMode.LOCAL
        );
        /**
         * function that returns the minutes from a duration
         */
        static final BuiltinFunction minutes_from_duration = createBuiltinFunction(
            "minutes-from-duration",
            "duration?",
            "integer?",
            MinutesFromDurationFunctionIterator.class,
            BuiltinFunction.BuiltinFunctionExecutionMode.LOCAL
        );
        /**
         * function that returns the seconds from a duration
         */
        static final BuiltinFunction seconds_from_duration = createBuiltinFunction(
            "seconds-from-duration",
            "duration?",
            "decimal?",
            SecondsFromDurationFunctionIterator.class,
            BuiltinFunction.BuiltinFunctionExecutionMode.LOCAL
        );


        /**
         * function that returns the dateTime item from the supplied string
         */
        static final BuiltinFunction dateTime = createBuiltinFunction(
            "dateTime",
            "string?",
            "dateTime?",
            DateTimeFunctionIterator.class,
            BuiltinFunction.BuiltinFunctionExecutionMode.LOCAL
        );

        /**
         * function that returns the year from a dateTime
         */
        static final BuiltinFunction year_from_dateTime = createBuiltinFunction(
            "year-from-dateTime",
            "dateTime?",
            "integer?",
            YearFromDateTimeFunctionIterator.class,
            BuiltinFunction.BuiltinFunctionExecutionMode.LOCAL
        );
        /**
         * function that returns the month from a dateTime
         */
        static final BuiltinFunction month_from_dateTime = createBuiltinFunction(
            "month-from-dateTime",
            "dateTime?",
            "integer?",
            MonthFromDateTimeFunctionIterator.class,
            BuiltinFunction.BuiltinFunctionExecutionMode.LOCAL
        );
        /**
         * function that returns the day from a dateTime
         */
        static final BuiltinFunction day_from_dateTime = createBuiltinFunction(
            "day-from-dateTime",
            "dateTime?",
            "integer?",
            DayFromDateTimeFunctionIterator.class,
            BuiltinFunction.BuiltinFunctionExecutionMode.LOCAL
        );
        /**
         * function that returns the hours from a dateTime
         */
        static final BuiltinFunction hours_from_dateTime = createBuiltinFunction(
            "hours-from-dateTime",
            "dateTime?",
            "integer?",
            HoursFromDateTimeFunctionIterator.class,
            BuiltinFunction.BuiltinFunctionExecutionMode.LOCAL
        );
        /**
         * function that returns the minutes from a dateTime
         */
        static final BuiltinFunction minutes_from_dateTime = createBuiltinFunction(
            "minutes-from-dateTime",
            "dateTime?",
            "integer?",
            MinutesFromDateTimeFunctionIterator.class,
            BuiltinFunction.BuiltinFunctionExecutionMode.LOCAL
        );
        /**
         * function that returns the seconds from a dateTime
         */
        static final BuiltinFunction seconds_from_dateTime = createBuiltinFunction(
            "seconds-from-dateTime",
            "dateTime?",
            "decimal?",
            SecondsFromDateTimeFunctionIterator.class,
            BuiltinFunction.BuiltinFunctionExecutionMode.LOCAL
        );
        /**
         * function that returns the seconds from a dateTime
         */
        static final BuiltinFunction timezone_from_dateTime = createBuiltinFunction(
            "timezone-from-dateTime",
            "dateTime?",
            "dayTimeDuration?",
            TimezoneFromDateTimeFunctionIterator.class,
            BuiltinFunction.BuiltinFunctionExecutionMode.LOCAL
        );


        /**
         * function that adjusts a dateTime value to a specific timezone, or to no timezone at all.
         */
        static final BuiltinFunction adjust_dateTime_to_timezone1 = createBuiltinFunction(
            "adjust-dateTime-to-timezone",
            "dateTime?",
            "dateTime?",
            AdjustDateTimeToTimezone.class,
            BuiltinFunction.BuiltinFunctionExecutionMode.LOCAL
        );
        static final BuiltinFunction adjust_dateTime_to_timezone2 = createBuiltinFunction(
            "adjust-dateTime-to-timezone",
            "dateTime?",
            "dayTimeDuration?",
            "dateTime?",
            AdjustDateTimeToTimezone.class,
            BuiltinFunction.BuiltinFunctionExecutionMode.LOCAL
        );


        /**
         * function that returns the date item from the supplied string
         */
        static final BuiltinFunction date = createBuiltinFunction(
            "date",
            "string?",
            "date?",
            DateFunctionIterator.class,
            BuiltinFunction.BuiltinFunctionExecutionMode.LOCAL
        );
        /**
         * function that returns the year from a date
         */
        static final BuiltinFunction year_from_date = createBuiltinFunction(
            "year-from-date",
            "date?",
            "integer?",
            YearFromDateFunctionIterator.class,
            BuiltinFunction.BuiltinFunctionExecutionMode.LOCAL
        );
        /**
         * function that returns the month from a date
         */
        static final BuiltinFunction month_from_date = createBuiltinFunction(
            "month-from-date",
            "date?",
            "integer?",
            MonthFromDateFunctionIterator.class,
            BuiltinFunction.BuiltinFunctionExecutionMode.LOCAL
        );
        /**
         * function that returns the day from a date
         */
        static final BuiltinFunction day_from_date = createBuiltinFunction(
            "day-from-date",
            "date?",
            "integer?",
            DayFromDateFunctionIterator.class,
            BuiltinFunction.BuiltinFunctionExecutionMode.LOCAL
        );
        /**
         * function that returns the seconds from a date
         */
        static final BuiltinFunction timezone_from_date = createBuiltinFunction(
            "timezone-from-date",
            "date?",
            "dayTimeDuration?",
            TimezoneFromDateFunctionIterator.class,
            BuiltinFunction.BuiltinFunctionExecutionMode.LOCAL
        );


        /**
         * function that adjusts a date value to a specific timezone, or to no timezone at all.
         */
        static final BuiltinFunction adjust_date_to_timezone1 = createBuiltinFunction(
            "adjust-date-to-timezone",
            "date?",
            "date?",
            AdjustDateToTimezone.class,
            BuiltinFunction.BuiltinFunctionExecutionMode.LOCAL
        );
        static final BuiltinFunction adjust_date_to_timezone2 = createBuiltinFunction(
            "adjust-date-to-timezone",
            "date?",
            "dayTimeDuration?",
            "date?",
            AdjustDateToTimezone.class,
            BuiltinFunction.BuiltinFunctionExecutionMode.LOCAL
        );

        /**
         * function that returns the time item from the supplied string
         */
        static final BuiltinFunction time = createBuiltinFunction(
            "time",
            "string?",
            "time?",
            TimeFunctionIterator.class,
            BuiltinFunction.BuiltinFunctionExecutionMode.LOCAL
        );
        /**
         * function that returns the hours from a time
         */
        static final BuiltinFunction hours_from_time = createBuiltinFunction(
            "hours-from-time",
            "time?",
            "integer?",
            HoursFromTimeFunctionIterator.class,
            BuiltinFunction.BuiltinFunctionExecutionMode.LOCAL
        );
        /**
         * function that returns the minutes from a time
         */
        static final BuiltinFunction minutes_from_time = createBuiltinFunction(
            "minutes-from-time",
            "time?",
            "integer?",
            MinutesFromTimeFunctionIterator.class,
            BuiltinFunction.BuiltinFunctionExecutionMode.LOCAL
        );
        /**
         * function that returns the seconds from a time
         */
        static final BuiltinFunction seconds_from_time = createBuiltinFunction(
            "seconds-from-time",
            "time?",
            "decimal?",
            SecondsFromTimeFunctionIterator.class,
            BuiltinFunction.BuiltinFunctionExecutionMode.LOCAL
        );
        /**
         * function that returns the seconds from a time
         */
        static final BuiltinFunction timezone_from_time = createBuiltinFunction(
            "timezone-from-time",
            "time?",
            "dayTimeDuration?",
            TimezoneFromTimeFunctionIterator.class,
            BuiltinFunction.BuiltinFunctionExecutionMode.LOCAL
        );
        /**
         * function that adjusts a time value to a specific timezone, or to no timezone at all.
         */
        static final BuiltinFunction adjust_time_to_timezone1 = createBuiltinFunction(
            "adjust-time-to-timezone",
            "time?",
            "time?",
            AdjustTimeToTimezone.class,
            BuiltinFunction.BuiltinFunctionExecutionMode.LOCAL
        );
        static final BuiltinFunction adjust_time_to_timezone2 = createBuiltinFunction(
            "adjust-time-to-timezone",
            "time?",
            "dayTimeDuration?",
            "time?",
            AdjustTimeToTimezone.class,
            BuiltinFunction.BuiltinFunctionExecutionMode.LOCAL
        );

        /**
         * function that returns the time item from the supplied string
         */
        static final BuiltinFunction anyURI = createBuiltinFunction(
            "anyURI",
            "atomic?",
            "anyURI?",
            AnyURIFunctionIterator.class,
            BuiltinFunction.BuiltinFunctionExecutionMode.LOCAL
        );

        /**
         * function that returns the hexBinary item from the supplied string
         */
        static final BuiltinFunction hexBinary = createBuiltinFunction(
            "hexBinary",
            "string?",
            "hexBinary?",
            HexBinaryFunctionIterator.class,
            BuiltinFunction.BuiltinFunctionExecutionMode.LOCAL
        );
        /**
         * function that returns the base64Binary item from the supplied string
         */
        static final BuiltinFunction base64Binary = createBuiltinFunction(
            "base64Binary",
            "string?",
            "base64Binary?",
            Base64BinaryFunctionIterator.class,
            BuiltinFunction.BuiltinFunctionExecutionMode.LOCAL
        );

        /**
         * function that returns the keys of a Json Object
         */
        static final BuiltinFunction keys = createBuiltinFunction(
            "keys",
            "item*",
            "item*",
            ObjectKeysFunctionIterator.class,
            BuiltinFunction.BuiltinFunctionExecutionMode.INHERIT_FROM_FIRST_ARGUMENT_BUT_DATAFRAME_FALLSBACK_TO_LOCAL
        );
        /**
         * function that returns returns all members of all arrays of the supplied sequence
         */
        static final BuiltinFunction members = createBuiltinFunction(
            "members",
            "item*",
            "item*",
            ArrayMembersFunctionIterator.class,
            BuiltinFunction.BuiltinFunctionExecutionMode.LOCAL
        );
        /**
         * function that returns the JSON null
         */
        static final BuiltinFunction null_function = createBuiltinFunction(
            "null",
            "null?",
            NullFunctionIterator.class,
            BuiltinFunction.BuiltinFunctionExecutionMode.LOCAL
        );
        /**
         * function that returns the length of an array
         */
        static final BuiltinFunction size = createBuiltinFunction(
            "size",
            "array?",
            "integer?",
            ArraySizeFunctionIterator.class,
            BuiltinFunction.BuiltinFunctionExecutionMode.LOCAL
        );
        /**
         * function that dynamically creates an object that merges the values of key collisions into arrays
         */
        static final BuiltinFunction accumulate = createBuiltinFunction(
            "accumulate",
            "item*",
            "object",
            ObjectAccumulateFunctionIterator.class,
            BuiltinFunction.BuiltinFunctionExecutionMode.LOCAL
        );
        /**
         * function that returns all arrays contained within the supplied items, regardless of depth.
         */
        static final BuiltinFunction descendant_arrays = createBuiltinFunction(
            "descendant-arrays",
            "item*",
            "item*",
            ArrayDescendantFunctionIterator.class,
            BuiltinFunction.BuiltinFunctionExecutionMode.LOCAL
        );
        /**
         * function that returns all objects contained within the supplied items, regardless of depth
         */
        static final BuiltinFunction descendant_objects = createBuiltinFunction(
            "descendant-objects",
            "item*",
            "item*",
            ObjectDescendantFunctionIterator.class,
            BuiltinFunction.BuiltinFunctionExecutionMode.LOCAL
        );
        /**
         * function that returns all objects contained within the supplied items, regardless of depth
         */
        static final BuiltinFunction descendant_pairs = createBuiltinFunction(
            "descendant-pairs",
            "item*",
            "item*",
            ObjectDescendantPairsFunctionIterator.class,
            BuiltinFunction.BuiltinFunctionExecutionMode.LOCAL
        );
        /**
         * function that recursively flattens arrays in the input sequence, leaving non-arrays intact
         */
        static final BuiltinFunction flatten = createBuiltinFunction(
            "flatten",
            "item*",
            "item*",
            ArrayFlattenFunctionIterator.class,
            BuiltinFunction.BuiltinFunctionExecutionMode.LOCAL
        );
        /**
         * function that returns the intersection of the supplied objects, and aggregates values corresponding to the
         * same name into an array
         */
        static final BuiltinFunction intersect = createBuiltinFunction(
            "intersect",
            "item*",
            "object+",
            ObjectIntersectFunctionIterator.class,
            BuiltinFunction.BuiltinFunctionExecutionMode.LOCAL
        );
        /**
         * function that projects objects by filtering their pairs and leaves non-objects intact
         */
        static final BuiltinFunction project = createBuiltinFunction(
            "project",
            "item*",
            "string*",
            "item*",
            ObjectProjectFunctionIterator.class,
            BuiltinFunction.BuiltinFunctionExecutionMode.LOCAL
        );
        /**
         * function that removes the pairs with the given keys from all objects and leaves non-objects intact
         */
        static final BuiltinFunction remove_keys = createBuiltinFunction(
            "remove-keys",
            "item*",
            "string*",
            "item*",
            ObjectRemoveKeysFunctionIterator.class,
            BuiltinFunction.BuiltinFunctionExecutionMode.LOCAL
        );
        /**
         * function that returns the values of a Json Object
         */
        static final BuiltinFunction values = createBuiltinFunction(
            "values",
            "item*",
            "item*",
            ObjectValuesFunctionIterator.class,
            BuiltinFunction.BuiltinFunctionExecutionMode.INHERIT_FROM_FIRST_ARGUMENT
        );

        /**
         * function fetches the transformer class from SparkML API
         */
        static final BuiltinFunction get_transformer = createBuiltinFunction(
            "get-transformer",
            "string",
            "item",
            GetTransformerFunctionIterator.class,
            BuiltinFunction.BuiltinFunctionExecutionMode.LOCAL
        );

        /**
         * function fetches the estimator class from SparkML API
         */
        static final BuiltinFunction get_estimator = createBuiltinFunction(
            "get-estimator",
            "string",
            "item",
            GetEstimatorFunctionIterator.class,
            BuiltinFunction.BuiltinFunctionExecutionMode.LOCAL
        );

        /**
         * function converts given RDD or local data to a DataFrame using a schema
         */
        static final BuiltinFunction annotate = createBuiltinFunction(
            "annotate",
            "item*", // TODO: revert back to ObjectItem when TypePromotionIter. has DF implementation
            "object",
            "item*", // TODO: revert back to ObjectItem when TypePromotionIter. has DF implementation
            AnnotateFunctionIterator.class,
            BuiltinFunction.BuiltinFunctionExecutionMode.DATAFRAME
        );
    }
}<|MERGE_RESOLUTION|>--- conflicted
+++ resolved
@@ -172,13 +172,9 @@
 import static org.rumbledb.runtime.functions.base.Functions.BuiltinFunctions.adjust_date_to_timezone2;
 import static org.rumbledb.runtime.functions.base.Functions.BuiltinFunctions.adjust_time_to_timezone1;
 import static org.rumbledb.runtime.functions.base.Functions.BuiltinFunctions.adjust_time_to_timezone2;
-<<<<<<< HEAD
 import static org.rumbledb.runtime.functions.base.Functions.BuiltinFunctions.anyURI;
 import static org.rumbledb.runtime.functions.base.Functions.BuiltinFunctions.annotate;
-=======
-import static org.rumbledb.runtime.functions.base.Functions.BuiltinFunctions.annotate;
 import static org.rumbledb.runtime.functions.base.Functions.BuiltinFunctions.anyURI;
->>>>>>> 82c7fc9a
 import static org.rumbledb.runtime.functions.base.Functions.BuiltinFunctions.asin;
 import static org.rumbledb.runtime.functions.base.Functions.BuiltinFunctions.atan;
 import static org.rumbledb.runtime.functions.base.Functions.BuiltinFunctions.atan2;
@@ -967,27 +963,6 @@
             CSVFileFunctionIterator.class,
             BuiltinFunction.BuiltinFunctionExecutionMode.DATAFRAME
         );
-        /**
-         * function that parses a ROOT file
-         */
-        static final BuiltinFunction root_file1 = createBuiltinFunction(
-            "root-file",
-            "string",
-            "item*",
-            RootFileFunctionIterator.class,
-            BuiltinFunction.BuiltinFunctionExecutionMode.DATAFRAME
-        );
-        /**
-         * function that parses a ROOT file
-         */
-        static final BuiltinFunction root_file2 = createBuiltinFunction(
-            "root-file",
-            "string",
-            "string",
-            "item*",
-            RootFileFunctionIterator.class,
-            BuiltinFunction.BuiltinFunctionExecutionMode.DATAFRAME
-        );
 
         /**
          * function that parses a ROOT file
