/*
 * Licensed to the Apache Software Foundation (ASF) under one or more
 * contributor license agreements. See the NOTICE file distributed with
 * this work for additional information regarding copyright ownership.
 * The ASF licenses this file to You under the Apache License, Version 2.0
 * (the "License"); you may not use this file except in compliance with
 * the License. You may obtain a copy of the License at
 *
 * http://www.apache.org/licenses/LICENSE-2.0
 *
 * Unless required by applicable law or agreed to in writing, software
 * distributed under the License is distributed on an "AS IS" BASIS,
 * WITHOUT WARRANTIES OR CONDITIONS OF ANY KIND, either express or implied.
 * See the License for the specific language governing permissions and
 * limitations under the License.
 *
 * Authors: Ghislain Fourny
 *
 */


package org.rumbledb.runtime.functions.io;

<<<<<<< HEAD
import com.dslplatform.json.DslJson;
import com.dslplatform.json.JsonReader;
=======
import com.google.gson.stream.JsonReader;
>>>>>>> 4a057ae6
import org.rumbledb.api.Item;
import org.rumbledb.context.DynamicContext;
import org.rumbledb.exceptions.ExceptionMetadata;
import org.rumbledb.exceptions.IteratorFlowException;
import org.rumbledb.exceptions.RumbleException;
import org.rumbledb.expressions.ExecutionMode;
import org.rumbledb.items.parsing.ItemParser;
import org.rumbledb.runtime.RuntimeIterator;
import org.rumbledb.runtime.functions.base.LocalFunctionCallIterator;

<<<<<<< HEAD
import java.nio.charset.Charset;
=======
import java.io.StringReader;
>>>>>>> 4a057ae6
import java.util.List;

public class ParseJsonFunctionIterator extends LocalFunctionCallIterator {

    private static final long serialVersionUID = 1L;

    private transient Item string;

    public ParseJsonFunctionIterator(
            List<RuntimeIterator> arguments,
            ExecutionMode executionMode,
            ExceptionMetadata iteratorMetadata
    ) {
        super(arguments, executionMode, iteratorMetadata);
    }

    @Override
    public void open(DynamicContext context) {
        super.open(context);
        this.string = this.children.get(0).materializeFirstItemOrNull(context);
        this.hasNext = this.string != null;
    }

    @Override
    public void reset(DynamicContext context) {
        super.reset(context);
        this.string = this.children.get(0).materializeFirstItemOrNull(context);
        this.hasNext = this.string != null;
    }

    @Override
    public void close() {
        super.close();
    }

    @Override
    public Item next() {
        if (this.hasNext) {
            this.hasNext = false;
            try {
<<<<<<< HEAD
                DslJson<Object> dslJson = new DslJson<Object>();
                JsonReader<Object> object = dslJson.newReader(
                    this.string.getStringValue().getBytes(Charset.forName("UTF-8"))
                );
                return ItemParser.getItemFromObject(object, getMetadata(), true);
=======
                JsonReader object = new JsonReader(new StringReader(this.string.getStringValue()));
                return ItemParser.getItemFromObject(object, getMetadata());
>>>>>>> 4a057ae6
            } catch (IteratorFlowException e) {
                RumbleException ex = new IteratorFlowException(e.getJSONiqErrorMessage(), getMetadata());
                ex.initCause(e);
                throw ex;
            }
        }
        throw new IteratorFlowException(RuntimeIterator.FLOW_EXCEPTION_MESSAGE + " json-parse function", getMetadata());
    }


}<|MERGE_RESOLUTION|>--- conflicted
+++ resolved
@@ -21,12 +21,8 @@
 
 package org.rumbledb.runtime.functions.io;
 
-<<<<<<< HEAD
 import com.dslplatform.json.DslJson;
 import com.dslplatform.json.JsonReader;
-=======
-import com.google.gson.stream.JsonReader;
->>>>>>> 4a057ae6
 import org.rumbledb.api.Item;
 import org.rumbledb.context.DynamicContext;
 import org.rumbledb.exceptions.ExceptionMetadata;
@@ -37,11 +33,7 @@
 import org.rumbledb.runtime.RuntimeIterator;
 import org.rumbledb.runtime.functions.base.LocalFunctionCallIterator;
 
-<<<<<<< HEAD
 import java.nio.charset.Charset;
-=======
-import java.io.StringReader;
->>>>>>> 4a057ae6
 import java.util.List;
 
 public class ParseJsonFunctionIterator extends LocalFunctionCallIterator {
@@ -82,16 +74,11 @@
         if (this.hasNext) {
             this.hasNext = false;
             try {
-<<<<<<< HEAD
                 DslJson<Object> dslJson = new DslJson<Object>();
                 JsonReader<Object> object = dslJson.newReader(
                     this.string.getStringValue().getBytes(Charset.forName("UTF-8"))
                 );
                 return ItemParser.getItemFromObject(object, getMetadata(), true);
-=======
-                JsonReader object = new JsonReader(new StringReader(this.string.getStringValue()));
-                return ItemParser.getItemFromObject(object, getMetadata());
->>>>>>> 4a057ae6
             } catch (IteratorFlowException e) {
                 RumbleException ex = new IteratorFlowException(e.getJSONiqErrorMessage(), getMetadata());
                 ex.initCause(e);
