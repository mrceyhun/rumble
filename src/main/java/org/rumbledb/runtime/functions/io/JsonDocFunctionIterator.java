--- conflicted
+++ resolved
@@ -28,14 +28,10 @@
 import org.rumbledb.exceptions.RumbleException;
 import org.rumbledb.expressions.ExecutionMode;
 import org.rumbledb.items.parsing.ItemParser;
-<<<<<<< HEAD
 
 import com.dslplatform.json.DslJson;
 import com.dslplatform.json.JsonReader;
 
-=======
-import com.google.gson.stream.JsonReader;
->>>>>>> 4a057ae6
 import org.rumbledb.runtime.RuntimeIterator;
 import org.rumbledb.runtime.functions.base.LocalFunctionCallIterator;
 import org.rumbledb.runtime.functions.input.FileSystemUtil;
@@ -84,15 +80,10 @@
                     this.currentDynamicContextForLocalExecution.getRumbleRuntimeConfiguration(),
                     getMetadata()
                 );
-<<<<<<< HEAD
                 DslJson<Object> dslJson = new DslJson<Object>();
                 JsonReader<Object> object = dslJson.newReader();
                 object.process(is);
                 return ItemParser.getItemFromObject(object, getMetadata(), true);
-=======
-                JsonReader object = new JsonReader(new InputStreamReader(is));
-                return ItemParser.getItemFromObject(object, getMetadata());
->>>>>>> 4a057ae6
             } catch (IteratorFlowException e) {
                 RumbleException ex = new IteratorFlowException(e.getJSONiqErrorMessage(), getMetadata());
                 ex.initCause(e);
