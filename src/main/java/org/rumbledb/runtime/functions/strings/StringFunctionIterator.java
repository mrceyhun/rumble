package org.rumbledb.runtime.functions.strings;

import org.rumbledb.api.Item;
import org.rumbledb.context.DynamicContext;
import org.rumbledb.exceptions.CastException;
import org.rumbledb.exceptions.ExceptionMetadata;
import org.rumbledb.exceptions.IteratorFlowException;
import org.rumbledb.exceptions.StringOfJSONiqItemException;
import org.rumbledb.exceptions.UnexpectedTypeException;
import org.rumbledb.expressions.ExecutionMode;
import org.rumbledb.runtime.RuntimeIterator;
import org.rumbledb.runtime.functions.base.LocalFunctionCallIterator;
import org.rumbledb.types.AtomicItemType;
import org.rumbledb.types.ItemType;

import java.util.List;

public class StringFunctionIterator extends LocalFunctionCallIterator {

    private static final long serialVersionUID = 1L;
    private Item item = null;

    public StringFunctionIterator(
            List<RuntimeIterator> parameters,
            ExecutionMode executionMode,
            ExceptionMetadata iteratorMetadata
    ) {
        super(parameters, executionMode, iteratorMetadata);
    }

    @Override
    public Item next() {
        if (this.hasNext) {
            this.hasNext = false;
            try {
                if (!this.item.isAtomic()) {
                    throw new StringOfJSONiqItemException(
                            this.item.getDynamicType().toString()
                                +
                                " items do not have string value",
                            getMetadata()
                    );
                }
                String message = this.item.serialize()
                    +
                    ": value of type "
                    + this.item.getDynamicType().toString()
                    + " is not castable to type string.";
<<<<<<< HEAD
                if (atomicItem.isCastableAs(AtomicItemType.stringItem)) {
                    try {
                        return atomicItem.castAs(AtomicItemType.stringItem);
=======
                if (this.item.isCastableAs(ItemType.stringItem)) {
                    try {
                        return this.item.castAs(ItemType.stringItem);
>>>>>>> 0fd4b869
                    } catch (ClassCastException e) {
                        throw new UnexpectedTypeException(message, getMetadata());
                    }

                }
                throw new UnexpectedTypeException(message, getMetadata());
            } catch (IllegalArgumentException e) {
                String message = String.format(
                    "\"%s\": value of type %s is not castable to type %s",
                    this.item.serialize(),
                    "string",
                    "string"
                );
                throw new CastException(message, getMetadata());
            }
        } else {
            throw new IteratorFlowException(
                    RuntimeIterator.FLOW_EXCEPTION_MESSAGE + " string function",
                    getMetadata()
            );
        }
    }

    @Override
    public void open(DynamicContext context) {
        super.open(context);
        this.item = this.children.get(0).materializeFirstItemOrNull(this.currentDynamicContextForLocalExecution);
        this.hasNext = this.item != null;
    }
}<|MERGE_RESOLUTION|>--- conflicted
+++ resolved
@@ -11,7 +11,6 @@
 import org.rumbledb.runtime.RuntimeIterator;
 import org.rumbledb.runtime.functions.base.LocalFunctionCallIterator;
 import org.rumbledb.types.AtomicItemType;
-import org.rumbledb.types.ItemType;
 
 import java.util.List;
 
@@ -46,15 +45,9 @@
                     ": value of type "
                     + this.item.getDynamicType().toString()
                     + " is not castable to type string.";
-<<<<<<< HEAD
-                if (atomicItem.isCastableAs(AtomicItemType.stringItem)) {
+                if (this.item.isCastableAs(AtomicItemType.stringItem)) {
                     try {
-                        return atomicItem.castAs(AtomicItemType.stringItem);
-=======
-                if (this.item.isCastableAs(ItemType.stringItem)) {
-                    try {
-                        return this.item.castAs(ItemType.stringItem);
->>>>>>> 0fd4b869
+                        return this.item.castAs(AtomicItemType.stringItem);
                     } catch (ClassCastException e) {
                         throw new UnexpectedTypeException(message, getMetadata());
                     }
