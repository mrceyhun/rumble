/*
 * Licensed to the Apache Software Foundation (ASF) under one or more
 * contributor license agreements. See the NOTICE file distributed with
 * this work for additional information regarding copyright ownership.
 * The ASF licenses this file to You under the Apache License, Version 2.0
 * (the "License"); you may not use this file except in compliance with
 * the License. You may obtain a copy of the License at
 *
 * http://www.apache.org/licenses/LICENSE-2.0
 *
 * Unless required by applicable law or agreed to in writing, software
 * distributed under the License is distributed on an "AS IS" BASIS,
 * WITHOUT WARRANTIES OR CONDITIONS OF ANY KIND, either express or implied.
 * See the License for the specific language governing permissions and
 * limitations under the License.
 *
 * Authors: Stefan Irimescu, Can Berker Cikis
 *
 */

package org.rumbledb.types;


import org.rumbledb.context.Name;
import org.rumbledb.exceptions.OurBadException;

import java.io.Serializable;

public class ItemType implements Serializable {

<<<<<<< HEAD
    public static ItemType getItemTypeByName(String name) {
        if (name.equals(AtomicItemType.objectItem.getName())) {
            return AtomicItemType.objectItem;
        }
        if (name.equals(AtomicItemType.atomicItem.getName())) {
            return AtomicItemType.atomicItem;
        }
        if (name.equals(AtomicItemType.stringItem.getName())) {
            return AtomicItemType.stringItem;
        }
        if (name.equals(AtomicItemType.integerItem.getName())) {
            return AtomicItemType.integerItem;
        }
        if (name.equals(AtomicItemType.decimalItem.getName())) {
            return AtomicItemType.decimalItem;
        }
        if (name.equals(AtomicItemType.doubleItem.getName())) {
            return AtomicItemType.doubleItem;
        }
        if (name.equals(AtomicItemType.booleanItem.getName())) {
            return AtomicItemType.booleanItem;
        }
        if (name.equals(AtomicItemType.nullItem.getName())) {
            return AtomicItemType.nullItem;
        }
        if (name.equals(AtomicItemType.arrayItem.getName())) {
            return AtomicItemType.arrayItem;
        }
        if (name.equals(AtomicItemType.JSONItem.getName())) {
            return AtomicItemType.JSONItem;
        }
        if (name.equals(AtomicItemType.durationItem.getName())) {
            return AtomicItemType.durationItem;
        }
        if (name.equals(AtomicItemType.yearMonthDurationItem.getName())) {
            return AtomicItemType.yearMonthDurationItem;
        }
        if (name.equals(AtomicItemType.dayTimeDurationItem.getName())) {
            return AtomicItemType.dayTimeDurationItem;
        }
        if (name.equals(AtomicItemType.dateTimeItem.getName())) {
            return AtomicItemType.dateTimeItem;
        }
        if (name.equals(AtomicItemType.dateItem.getName())) {
            return AtomicItemType.dateItem;
        }
        if (name.equals(AtomicItemType.timeItem.getName())) {
            return AtomicItemType.timeItem;
        }
        if (name.equals(AtomicItemType.anyURIItem.getName())) {
            return AtomicItemType.anyURIItem;
        }
        if (name.equals(AtomicItemType.hexBinaryItem.getName())) {
            return AtomicItemType.hexBinaryItem;
        }
        if (name.equals(AtomicItemType.base64BinaryItem.getName())) {
            return AtomicItemType.base64BinaryItem;
        }
        if (name.equals(item.name)) {
            return item;
        }
        throw new OurBadException("Type unrecognized: " + name);
    }

    protected static final long serialVersionUID = 1L;
    protected String name;

    public static final ItemType item = new ItemType("item");
=======
    protected static final long serialVersionUID = 1L;
    protected Name name;

    public static final ItemType item = new ItemType(Name.createVariableInDefaultTypeNamespace("item"));
>>>>>>> 5784cf43

    public ItemType() {
    }

<<<<<<< HEAD
    protected ItemType(String name) {
        this.name = name;
    }

    public String getName() {
=======
    protected ItemType(Name name) {
        this.name = name;
    }

    public Name getName() {
>>>>>>> 5784cf43
        return this.name;
    }

    @Override
    public boolean equals(Object other) {
        if (!(other instanceof ItemType)) {
            return false;
        }
        return this.name.equals(other.toString());
    }

    // Returns true if [this] is a function item
    public boolean isFunctionItem() {
        return false;
    }
<<<<<<< HEAD

    // Returns the signature of a function item
    public FunctionSignature getSignature() {
        throw new OurBadException("called getSignature on a non-function item");
    }

    // Returns true if [this] is a subtype of [superType], any type is considered a subtype of itself
    public boolean isSubtypeOf(ItemType superType) {
=======

    // Returns the signature of a function item
    public FunctionSignature getSignature() {
        throw new OurBadException("called getSignature on a non-function item");
    }

    // Returns true if [this] is a subtype of [superType], any type is considered a subtype of itself
    public boolean isSubtypeOf(ItemType superType) {
        if (superType.equals(item)) {
            return true;
        } else if (superType.equals(AtomicItemType.JSONItem)) {
            return this.equals(AtomicItemType.objectItem)
                || this.equals(AtomicItemType.arrayItem)
                || this.equals(AtomicItemType.JSONItem);
        } else if (superType.equals(AtomicItemType.atomicItem)) {
            return this.equals(AtomicItemType.stringItem)
                || this.equals(AtomicItemType.integerItem)
                || this.equals(AtomicItemType.decimalItem)
                || this.equals(AtomicItemType.doubleItem)
                || this.equals(AtomicItemType.booleanItem)
                || this.equals(AtomicItemType.nullItem)
                || this.equals(AtomicItemType.anyURIItem)
                || this.equals(AtomicItemType.hexBinaryItem)
                || this.equals(AtomicItemType.base64BinaryItem)
                || this.equals(AtomicItemType.dateTimeItem)
                || this.equals(AtomicItemType.dateItem)
                || this.equals(AtomicItemType.timeItem)
                || this.equals(AtomicItemType.durationItem)
                || this.equals(AtomicItemType.yearMonthDurationItem)
                || this.equals(AtomicItemType.dayTimeDurationItem)
                || this.equals(AtomicItemType.atomicItem);
        } else if (superType.equals(AtomicItemType.durationItem)) {
            return this.equals(AtomicItemType.yearMonthDurationItem)
                || this.equals(AtomicItemType.dayTimeDurationItem)
                || this.equals(AtomicItemType.durationItem);
        } else if (superType.equals(AtomicItemType.decimalItem)) {
            return this.equals(AtomicItemType.integerItem) || this.equals(AtomicItemType.decimalItem);
        }
>>>>>>> 5784cf43
        return this.equals(superType);
    }

    public ItemType findCommonSuperType(ItemType other) {
        // item is the most generic type
        return this;
    }

    /**
     * Check at static time if [this] could be casted to [other] item type, requires [this] to be an atomic type
     *
     * @param other a strict subtype of atomic item type to which we are trying to cast
     * @return true if it is possible at static time to cast [this] to [other], false otherwise
     */
<<<<<<< HEAD
    public boolean staticallyCastableAs(ItemType other) {
=======
    public boolean isStaticallyCastableAs(ItemType other) {
>>>>>>> 5784cf43
        // this is not atomic and therefore cannot be casted
        // TODO: consider throwing error here
        return false;
    }
<<<<<<< HEAD

    // return [true] if this is a numeric type (i.e. [integerItem], [decimalItem] or [doubleItem]), false otherwise
    public boolean isNumeric() {
        return false;
    }

    // returns [true] if this can be promoted to string
    public boolean canBePromotedToString() {
=======

    // return [true] if this is a numeric type (i.e. [integerItem], [decimalItem] or [doubleItem]), false otherwise
    public boolean isNumeric() {
        return false;
    }

    // returns [true] if this can be promoted to itemType
    public boolean canBePromotedTo(ItemType itemType) {
>>>>>>> 5784cf43
        return false;
    }

    @Override
    public String toString() {
        return this.name.toString();
    }
}<|MERGE_RESOLUTION|>--- conflicted
+++ resolved
@@ -28,98 +28,19 @@
 
 public class ItemType implements Serializable {
 
-<<<<<<< HEAD
-    public static ItemType getItemTypeByName(String name) {
-        if (name.equals(AtomicItemType.objectItem.getName())) {
-            return AtomicItemType.objectItem;
-        }
-        if (name.equals(AtomicItemType.atomicItem.getName())) {
-            return AtomicItemType.atomicItem;
-        }
-        if (name.equals(AtomicItemType.stringItem.getName())) {
-            return AtomicItemType.stringItem;
-        }
-        if (name.equals(AtomicItemType.integerItem.getName())) {
-            return AtomicItemType.integerItem;
-        }
-        if (name.equals(AtomicItemType.decimalItem.getName())) {
-            return AtomicItemType.decimalItem;
-        }
-        if (name.equals(AtomicItemType.doubleItem.getName())) {
-            return AtomicItemType.doubleItem;
-        }
-        if (name.equals(AtomicItemType.booleanItem.getName())) {
-            return AtomicItemType.booleanItem;
-        }
-        if (name.equals(AtomicItemType.nullItem.getName())) {
-            return AtomicItemType.nullItem;
-        }
-        if (name.equals(AtomicItemType.arrayItem.getName())) {
-            return AtomicItemType.arrayItem;
-        }
-        if (name.equals(AtomicItemType.JSONItem.getName())) {
-            return AtomicItemType.JSONItem;
-        }
-        if (name.equals(AtomicItemType.durationItem.getName())) {
-            return AtomicItemType.durationItem;
-        }
-        if (name.equals(AtomicItemType.yearMonthDurationItem.getName())) {
-            return AtomicItemType.yearMonthDurationItem;
-        }
-        if (name.equals(AtomicItemType.dayTimeDurationItem.getName())) {
-            return AtomicItemType.dayTimeDurationItem;
-        }
-        if (name.equals(AtomicItemType.dateTimeItem.getName())) {
-            return AtomicItemType.dateTimeItem;
-        }
-        if (name.equals(AtomicItemType.dateItem.getName())) {
-            return AtomicItemType.dateItem;
-        }
-        if (name.equals(AtomicItemType.timeItem.getName())) {
-            return AtomicItemType.timeItem;
-        }
-        if (name.equals(AtomicItemType.anyURIItem.getName())) {
-            return AtomicItemType.anyURIItem;
-        }
-        if (name.equals(AtomicItemType.hexBinaryItem.getName())) {
-            return AtomicItemType.hexBinaryItem;
-        }
-        if (name.equals(AtomicItemType.base64BinaryItem.getName())) {
-            return AtomicItemType.base64BinaryItem;
-        }
-        if (name.equals(item.name)) {
-            return item;
-        }
-        throw new OurBadException("Type unrecognized: " + name);
-    }
-
-    protected static final long serialVersionUID = 1L;
-    protected String name;
-
-    public static final ItemType item = new ItemType("item");
-=======
     protected static final long serialVersionUID = 1L;
     protected Name name;
 
     public static final ItemType item = new ItemType(Name.createVariableInDefaultTypeNamespace("item"));
->>>>>>> 5784cf43
 
     public ItemType() {
     }
 
-<<<<<<< HEAD
-    protected ItemType(String name) {
-        this.name = name;
-    }
-
-    public String getName() {
-=======
     protected ItemType(Name name) {
         this.name = name;
     }
 
     public Name getName() {
->>>>>>> 5784cf43
         return this.name;
     }
 
@@ -128,24 +49,13 @@
         if (!(other instanceof ItemType)) {
             return false;
         }
-        return this.name.equals(other.toString());
+        return this.name.toString().equals(other.toString());
     }
 
     // Returns true if [this] is a function item
     public boolean isFunctionItem() {
         return false;
     }
-<<<<<<< HEAD
-
-    // Returns the signature of a function item
-    public FunctionSignature getSignature() {
-        throw new OurBadException("called getSignature on a non-function item");
-    }
-
-    // Returns true if [this] is a subtype of [superType], any type is considered a subtype of itself
-    public boolean isSubtypeOf(ItemType superType) {
-=======
-
     // Returns the signature of a function item
     public FunctionSignature getSignature() {
         throw new OurBadException("called getSignature on a non-function item");
@@ -183,7 +93,6 @@
         } else if (superType.equals(AtomicItemType.decimalItem)) {
             return this.equals(AtomicItemType.integerItem) || this.equals(AtomicItemType.decimalItem);
         }
->>>>>>> 5784cf43
         return this.equals(superType);
     }
 
@@ -198,25 +107,11 @@
      * @param other a strict subtype of atomic item type to which we are trying to cast
      * @return true if it is possible at static time to cast [this] to [other], false otherwise
      */
-<<<<<<< HEAD
-    public boolean staticallyCastableAs(ItemType other) {
-=======
     public boolean isStaticallyCastableAs(ItemType other) {
->>>>>>> 5784cf43
         // this is not atomic and therefore cannot be casted
         // TODO: consider throwing error here
         return false;
     }
-<<<<<<< HEAD
-
-    // return [true] if this is a numeric type (i.e. [integerItem], [decimalItem] or [doubleItem]), false otherwise
-    public boolean isNumeric() {
-        return false;
-    }
-
-    // returns [true] if this can be promoted to string
-    public boolean canBePromotedToString() {
-=======
 
     // return [true] if this is a numeric type (i.e. [integerItem], [decimalItem] or [doubleItem]), false otherwise
     public boolean isNumeric() {
@@ -225,7 +120,6 @@
 
     // returns [true] if this can be promoted to itemType
     public boolean canBePromotedTo(ItemType itemType) {
->>>>>>> 5784cf43
         return false;
     }
 
