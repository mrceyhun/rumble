/*
 * Licensed to the Apache Software Foundation (ASF) under one or more
 * contributor license agreements. See the NOTICE file distributed with
 * this work for additional information regarding copyright ownership.
 * The ASF licenses this file to You under the Apache License, Version 2.0
 * (the "License"); you may not use this file except in compliance with
 * the License. You may obtain a copy of the License at
 *
 * http://www.apache.org/licenses/LICENSE-2.0
 *
 * Unless required by applicable law or agreed to in writing, software
 * distributed under the License is distributed on an "AS IS" BASIS,
 * WITHOUT WARRANTIES OR CONDITIONS OF ANY KIND, either express or implied.
 * See the License for the specific language governing permissions and
 * limitations under the License.
 *
 * Authors: Stefan Irimescu, Can Berker Cikis
 *
 */

package org.rumbledb.types;


import org.apache.spark.sql.types.DataType;
import org.rumbledb.api.Item;
import org.rumbledb.context.Name;

import java.io.Serializable;
import java.util.List;
import java.util.Map;
import java.util.Set;

public interface ItemType extends Serializable {

    long serialVersionUID = 1L;

    /**
     * Tests for itemType equality.
     *
     * @param other another item type.
     * @return true it is equal to other, false otherwise.
     */
    boolean equals(Object other);

    // region kind

    /**
     * @return true it [this] is a subtype of an atomic item type.
     */
    default boolean isAtomicItemType() {
        return false;
    }

    /**
     * @return true it [this] is an object item type.
     */
    default boolean isObjectItemType() {
        return false;
    }

    /**
     * @return true it [this] is an array item type.
     */
    default boolean isArrayItemType() {
        return false;
    }

    /**
     * @return test if [this] is a subptype of a json item type
     */
    default boolean isJsonItemType() {
        return this.equals(BuiltinTypesCatalogue.JSONItem) || isObjectItemType() || isArrayItemType();
    }

    default boolean isUnionType() {
        return false;
    }

    /**
     * @return true it [this] is a function item type.
     */
    default boolean isFunctionItemType() {
        return false;
    }

    /**
     *
     * @return [true] if this is a numeric item type, false otherwise
     */
    default boolean isNumeric() {
        return false;
    }

    // endregion

    // region concrete-specific-function

    /**
     * Tests for QName.
     *
     * @return true if [this] item type has a QName
     */
    default boolean hasName() {
        return false;
    }


    /**
     *
     * @return the itemtype QName if available
     */
    default Name getName() {
        throw new UnsupportedOperationException("getName operation is not supported for this itemType");
    }

    /**
     *
     * @return the signature of the function item type if available
     */
    default FunctionSignature getSignature() {
        throw new UnsupportedOperationException("getSignature operation is not supported for non-function item types");
    }

    // endregion

    // region hierarchy

    /**
     *
     * @param superType another item type
     * @return true if [this] is a subtype of [superType], any type is considered a subtype of itself
     */
    default boolean isSubtypeOf(ItemType superType) {
        // the default methods works fine for all non-function types
        // we exploit the fact that the type system is a tree (except for union types, that needs special checks)

        // special check for unions
        if (superType.isUnionType()) {
            for (ItemType unionItemType : superType.getUnionContentFacet().getTypes()) {
                if (this.isSubtypeOf(unionItemType)) {
                    return true;
                }
            }
        }

        // get up the type tree and check for equality
        ItemType current = this;
        while (current.getTypeTreeDepth() > superType.getTypeTreeDepth()) {
            current = current.getBaseType();
        }

        return current.equals(superType);
    }

<<<<<<< HEAD
    /**
     *
     * @param other another item type
     * @return the common supertype between [this] and [other], that would be the LCA in the item type tree of [this]
     *         and [other] (does not take into account union types as common ancestor, but only the type tree)
     */
    default ItemType findLeastCommonSuperTypeWith(ItemType other) {
        ItemType current = this;
        while (other.getTypeTreeDepth() > current.getTypeTreeDepth()) {
            other = other.getBaseType();
        }
        while (other.getTypeTreeDepth() < current.getTypeTreeDepth()) {
            current = current.getBaseType();
        }
        while (!current.equals(other)) {
            current = current.getBaseType();
            other = other.getBaseType();
        }
        return current;
=======
    public ItemType findLeastCommonSuperTypeWith(ItemType other) {
        // item is the most generic type
        return this;
>>>>>>> ad48168f
    }

    /**
     *
     * @return an int representing the depth of the item type in the type tree ('item' is the root with depth 0)
     */
    int getTypeTreeDepth();

    /**
     *
     * @return the base type for a type, return null for the topmost item type
     */
    ItemType getBaseType();

    /**
     * Check at static time if [this] could be casted to [other] item type, requires [this] to be an atomic type
     *
     * @param other a strict subtype of atomic item type to which we are trying to cast
     * @return true if it is possible at static time to cast [this] to [other], false otherwise
     */
    default boolean isStaticallyCastableAs(ItemType other) {
        throw new UnsupportedOperationException(
                "isStaticallyCastableAs operation is not supported for non-atomic item types"
        );
    }

    /**
     *
     * @param itemType another item type
     * @return true if [this] can be promoted to [itemType]
     */
    default boolean canBePromotedTo(ItemType itemType) {
        return false;
    }

    // endregion

    // region user-defined

    /**
     *
     * @return [true] if it is a user-defined type, false otherwise
     */
    default boolean isUserDefined() {
        return false;
    }

    /**
     *
     * @return [true] if it is a primitive type
     */
    default boolean isPrimitive() {
        return true;
    }

    /**
     *
     * @return the primitive type for a derived type, throw an error for primitive types
     */
    default ItemType getPrimitiveType() {
        throw new UnsupportedOperationException("getPrimitiveType operation is supported only for non-primitive types");
    }

    /**
     *
     * @return a set containing the allowed facets for restricting the type
     */
    public Set<FacetTypes> getAllowedFacets();

    /**
     *
     * @return the list of possible values for [this] item type or null if the enumeration facet is not set
     */
    default List<Item> getEnumerationFacet() {
        throw new UnsupportedOperationException(
                "enumeration facet is allowed only for atomic, object and array item types"
        );
    }

    /**
     *
     * @return the list of constraints in the implementation-defined language for [this] item type (note that this facet
     *         is cumulative) or an empty list if the constraints facet is not set
     */
    default List<String> getConstraintsFacet() {
        throw new UnsupportedOperationException(
                "constraints facet is allowed only for atomic, object and array item types"
        );
    }

    /**
     *
     * @return the minimum length facet value for [this] item type or null if the restriction is not set
     */
    default Integer getMinLengthFacet() {
        throw new UnsupportedOperationException(
                "minimum length facet is not allowed for " + this.toString() + " item type"
        );
    }

    /**
     *
     * @return the length facet value for [this] item type or null if the restriction is not set
     */
    default Integer getLengthFacet() {
        throw new UnsupportedOperationException("length facet is not allowed for " + this.toString() + " item type");
    }

    /**
     *
     * @return the maximum length facet value for [this] item type or null if the restriction is not set
     */
    default Integer getMaxLengthFacet() {
        throw new UnsupportedOperationException(
                "maximum length facet is not allowed for " + this.toString() + " item type"
        );
    }

    /**
     *
     * @return an item representing the minimum possible value (excluded) for [this] item type or null if the
     *         restriction is not set
     */
    default Item getMinExclusiveFacet() {
        throw new UnsupportedOperationException(
                "minimum exclusive facet is not allowed for " + this.toString() + " item types"
        );
    }

    /**
     *
     * @return an item representing the minimum possible value (included) for [this] item type or null if the
     *         restriction is not set
     */
    default Item getMinInclusiveFacet() {
        throw new UnsupportedOperationException(
                "minimum inclusive facet is not allowed for " + this.toString() + " item types"
        );
    }

    /**
     *
     * @return an item representing the maximum possible value (excluded) for [this] item type or null if the
     *         restriction is not set
     */
    default Item getMaxExclusiveFacet() {
        throw new UnsupportedOperationException(
                "maximum exclusive facet is not allowed for " + this.toString() + " item types"
        );
    }

    /**
     *
     * @return an item representing the maximum possible value (included) for [this] item type or null if the
     *         restriction is not set
     */
    default Item getMaxInclusiveFacet() {
        throw new UnsupportedOperationException(
                "maximum inclusive facet is not allowed for " + this.toString() + " item types"
        );
    }

    /**
     *
     * @return the total digits facet value for [this] item type or null if the restriction is not set
     */
    default Integer getTotalDigitsFacet() {
        throw new UnsupportedOperationException(
                "total digits facet is not allowed for " + this.toString() + " item types"
        );
    }

    /**
     *
     * @return the fraction digits facet value for [this] item type or null if the restriction is not set
     */
    default Integer getFractionDigitsFacet() {
        throw new UnsupportedOperationException(
                "fraction digits facet is not allowed for " + this.toString() + " item types"
        );
    }

    /**
     *
     * @return the explicit timezone facet value for [this] item type or null if the restriction is not set
     */
    default TimezoneFacet getExplicitTimezoneFacet() {
        throw new UnsupportedOperationException(
                "explicit timezone facet is not allowed for " + this.toString() + " item types"
        );
    }

    /**
     *
     * @return content facet value for object item types (cumulative facet)
     */
    default Map<String, FieldDescriptor> getObjectContentFacet() {
        throw new UnsupportedOperationException("object content facet is allowed only for object item types");
    }

    /**
     *
     * @return closed facet value for object item types
     */
    default boolean getClosedFacet() {
        throw new UnsupportedOperationException("closed facet is not allowed only for object item types");
    }

    /**
     *
     * @return content facet value for array item types
     */
    default ArrayContentDescriptor getArrayContentFacet() {
        throw new UnsupportedOperationException("array content facet is allowed only for array item types");
    }

    /**
     *
     * @return content facet value for union item types
     */
    default UnionContentDescriptor getUnionContentFacet() {
        throw new UnsupportedOperationException("union content facet is allowed only for union item types");
    }

    // endregion

    /**
     *
     * @return a String that uniquely identify an item type
     */
    default String getIdentifierString() {
        if (this.hasName()) {
            return this.getName().toString();
        }
        throw new UnsupportedOperationException("default implementation of uniqueString always requires a Name");
    }

    String toString();

    default DataType toDataFrameType() {
        throw new UnsupportedOperationException(
                "toDataFrameType method is not supported for " + this.toString() + " item types"
        );
    }

    public boolean isFunctionItemType() {
        return false;
    }

    public int getTypeTreeDepth() {
        throw new UnsupportedOperationException("getTypeTreeDepth not implemented.");
    }

    public ItemType getBaseType() {
        throw new UnsupportedOperationException("getBaseType not implemented.");
    }

    public String getIdentifierString() {
        throw new UnsupportedOperationException("getIdentifierString not implemented.");
    }
}<|MERGE_RESOLUTION|>--- conflicted
+++ resolved
@@ -152,7 +152,6 @@
         return current.equals(superType);
     }
 
-<<<<<<< HEAD
     /**
      *
      * @param other another item type
@@ -172,11 +171,6 @@
             other = other.getBaseType();
         }
         return current;
-=======
-    public ItemType findLeastCommonSuperTypeWith(ItemType other) {
-        // item is the most generic type
-        return this;
->>>>>>> ad48168f
     }
 
     /**
