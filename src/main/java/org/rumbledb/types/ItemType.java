--- conflicted
+++ resolved
@@ -82,48 +82,13 @@
         return false;
     }
 
-<<<<<<< HEAD
-    // Returns true if [this] is a subtype of [superType], any type is considered a subtype of itself
-    public boolean isSubtypeOf(ItemType superType) {
-        if (superType.equals(item)) {
-            return true;
-        } else if (superType.equals(AtomicItemType.JSONItem)) {
-            return this.equals(AtomicItemType.objectItem)
-                || this.equals(AtomicItemType.arrayItem)
-                || this.equals(AtomicItemType.JSONItem);
-        } else if (superType.equals(AtomicItemType.atomicItem)) {
-            return this.equals(AtomicItemType.stringItem)
-                || this.equals(AtomicItemType.integerItem)
-                || this.equals(AtomicItemType.decimalItem)
-                || this.equals(AtomicItemType.doubleItem)
-                || this.equals(AtomicItemType.booleanItem)
-                || this.equals(AtomicItemType.nullItem)
-                || this.equals(AtomicItemType.anyURIItem)
-                || this.equals(AtomicItemType.hexBinaryItem)
-                || this.equals(AtomicItemType.base64BinaryItem)
-                || this.equals(AtomicItemType.dateTimeItem)
-                || this.equals(AtomicItemType.dateItem)
-                || this.equals(AtomicItemType.timeItem)
-                || this.equals(AtomicItemType.durationItem)
-                || this.equals(AtomicItemType.yearMonthDurationItem)
-                || this.equals(AtomicItemType.dayTimeDurationItem)
-                || this.equals(AtomicItemType.atomicItem);
-        } else if (superType.equals(AtomicItemType.durationItem)) {
-            return this.equals(AtomicItemType.yearMonthDurationItem)
-                || this.equals(AtomicItemType.dayTimeDurationItem)
-                || this.equals(AtomicItemType.durationItem);
-        } else if (superType.equals(AtomicItemType.decimalItem)) {
-            return this.equals(AtomicItemType.integerItem) || this.equals(AtomicItemType.decimalItem);
-        }
-        return this.equals(superType);
-=======
+
     /**
      *
      * @return the itemtype QName if available
      */
     public default Name getName() {
         throw new UnsupportedOperationException("getName operation is not supported for this itemType");
->>>>>>> b3f8b1b7
     }
 
     /**
