--- conflicted
+++ resolved
@@ -92,9 +92,7 @@
         return this.isAritySubtypeOf(superType.arity)
             && (this.itemType.isSubtypeOf(superType.getItemType())
                 ||
-                (this.itemType.canBePromotedToString() && superType.itemType.equals(AtomicItemType.stringItem))
-                ||
-                (this.itemType.isNumeric() && superType.itemType.equals(AtomicItemType.doubleItem)));
+                (this.itemType.canBePromotedTo(superType.itemType)));
     }
 
     // check if the arity of a sequence type is subtype of another arity, assume [this] is a non-empty sequence
@@ -275,16 +273,11 @@
         sequenceTypes.put("object", new SequenceType(AtomicItemType.objectItem, SequenceType.Arity.One));
         sequenceTypes.put("object+", new SequenceType(AtomicItemType.objectItem, SequenceType.Arity.OneOrMore));
         sequenceTypes.put("object*", new SequenceType(AtomicItemType.objectItem, SequenceType.Arity.ZeroOrMore));
-<<<<<<< HEAD
 
         sequenceTypes.put("json-item*", new SequenceType(AtomicItemType.JSONItem, SequenceType.Arity.ZeroOrMore));
 
         sequenceTypes.put("array?", new SequenceType(AtomicItemType.arrayItem, SequenceType.Arity.OneOrZero));
         sequenceTypes.put("array*", new SequenceType(AtomicItemType.arrayItem, Arity.ZeroOrMore));
-=======
-
-        sequenceTypes.put("array?", new SequenceType(AtomicItemType.arrayItem, SequenceType.Arity.OneOrZero));
->>>>>>> 5784cf43
 
         sequenceTypes.put("atomic", new SequenceType(AtomicItemType.atomicItem, SequenceType.Arity.One));
         sequenceTypes.put("atomic?", new SequenceType(AtomicItemType.atomicItem, SequenceType.Arity.OneOrZero));
@@ -303,18 +296,12 @@
         sequenceTypes.put("double", new SequenceType(AtomicItemType.doubleItem, SequenceType.Arity.One));
         sequenceTypes.put("double?", new SequenceType(AtomicItemType.doubleItem, SequenceType.Arity.OneOrZero));
 
-<<<<<<< HEAD
+        sequenceTypes.put("float", new SequenceType(AtomicItemType.floatItem, SequenceType.Arity.One));
+        sequenceTypes.put("float?", new SequenceType(AtomicItemType.floatItem, SequenceType.Arity.OneOrZero));
+
         sequenceTypes.put("boolean", new SequenceType(AtomicItemType.booleanItem, SequenceType.Arity.One));
         sequenceTypes.put("boolean?", new SequenceType(AtomicItemType.booleanItem, SequenceType.Arity.OneOrZero));
 
-=======
-        sequenceTypes.put("float", new SequenceType(AtomicItemType.floatItem, SequenceType.Arity.One));
-        sequenceTypes.put("float?", new SequenceType(AtomicItemType.floatItem, SequenceType.Arity.OneOrZero));
-
-        sequenceTypes.put("boolean", new SequenceType(AtomicItemType.booleanItem, SequenceType.Arity.One));
-        sequenceTypes.put("boolean?", new SequenceType(AtomicItemType.booleanItem, SequenceType.Arity.OneOrZero));
-
->>>>>>> 5784cf43
         sequenceTypes.put("duration?", new SequenceType(AtomicItemType.durationItem, SequenceType.Arity.OneOrZero));
 
         sequenceTypes.put(
@@ -333,10 +320,7 @@
 
         sequenceTypes.put("time?", new SequenceType(AtomicItemType.timeItem, SequenceType.Arity.OneOrZero));
 
-<<<<<<< HEAD
         sequenceTypes.put("anyURI", new SequenceType(AtomicItemType.anyURIItem));
-=======
->>>>>>> 5784cf43
         sequenceTypes.put("anyURI?", new SequenceType(AtomicItemType.anyURIItem, SequenceType.Arity.OneOrZero));
 
         sequenceTypes.put("hexBinary?", new SequenceType(AtomicItemType.hexBinaryItem, SequenceType.Arity.OneOrZero));
