--- conflicted
+++ resolved
@@ -1,13 +1,10 @@
 package org.rumbledb.compiler;
 
-<<<<<<< HEAD
 import org.apache.spark.sql.AnalysisException;
 import org.apache.spark.sql.types.StructType;
 import org.rumbledb.config.RumbleRuntimeConfiguration;
-import org.rumbledb.context.*;
 import org.rumbledb.errorcodes.ErrorCode;
 import org.rumbledb.exceptions.CannotRetrieveResourceException;
-=======
 import java.net.URI;
 import java.util.ArrayList;
 import java.util.Arrays;
@@ -17,16 +14,11 @@
 import java.util.Set;
 import java.util.stream.Collectors;
 
-import org.apache.spark.sql.AnalysisException;
->>>>>>> dea920b2
-import org.rumbledb.config.RumbleRuntimeConfiguration;
 import org.rumbledb.context.BuiltinFunction;
 import org.rumbledb.context.BuiltinFunctionCatalogue;
 import org.rumbledb.context.FunctionIdentifier;
 import org.rumbledb.context.Name;
 import org.rumbledb.context.StaticContext;
-import org.rumbledb.errorcodes.ErrorCode;
-import org.rumbledb.exceptions.CannotRetrieveResourceException;
 import org.rumbledb.exceptions.IsStaticallyUnexpectedTypeException;
 import org.rumbledb.exceptions.OurBadException;
 import org.rumbledb.exceptions.UnexpectedStaticTypeException;
@@ -62,20 +54,6 @@
 import org.rumbledb.expressions.miscellaneous.StringConcatExpression;
 import org.rumbledb.expressions.module.FunctionDeclaration;
 import org.rumbledb.expressions.module.VariableDeclaration;
-<<<<<<< HEAD
-import org.rumbledb.expressions.postfix.*;
-import org.rumbledb.expressions.primary.*;
-import org.rumbledb.expressions.typing.*;
-import org.rumbledb.runtime.functions.input.FileSystemUtil;
-import org.rumbledb.types.*;
-import org.rumbledb.types.BuiltinTypesCatalogue;
-import sparksoniq.spark.SparkSessionManager;
-
-import java.net.URI;
-import org.rumbledb.types.*;
-import java.util.*;
-import java.util.stream.Collectors;
-=======
 import org.rumbledb.expressions.postfix.ArrayLookupExpression;
 import org.rumbledb.expressions.postfix.ArrayUnboxingExpression;
 import org.rumbledb.expressions.postfix.DynamicFunctionCallExpression;
@@ -104,8 +82,10 @@
 import org.rumbledb.types.FieldDescriptor;
 import org.rumbledb.types.FunctionSignature;
 import org.rumbledb.types.ItemType;
+import org.rumbledb.types.ItemTypeFactory;
 import org.rumbledb.types.SequenceType;
->>>>>>> dea920b2
+
+import sparksoniq.spark.SparkSessionManager;
 
 /**
  * This visitor infers a static SequenceType for each expression in the query
@@ -344,15 +324,9 @@
         if (returnType == null) {
             returnType = expression.getBody().getInferredSequenceType();
         }
-<<<<<<< HEAD
         List<SequenceType> params = new ArrayList<>(expression.getParams().values());
         FunctionSignature signature = new FunctionSignature(params, returnType);
         expression.setInferredSequenceType(new SequenceType(ItemTypeFactory.createFunctionItemType(signature)));
-=======
-        // List<SequenceType> params = new ArrayList<>(expression.getParams().values());
-        // FunctionSignature signature = new FunctionSignature(params, returnType);
-        expression.setInferredSequenceType(new SequenceType(BuiltinTypesCatalogue.anyFunctionItem));
->>>>>>> dea920b2
         System.out.println("Visited inline function expression");
         return argument;
     }
@@ -377,15 +351,9 @@
     public StaticContext visitNamedFunctionRef(NamedFunctionReferenceExpression expression, StaticContext argument) {
         visitDescendants(expression, argument);
 
-<<<<<<< HEAD
         FunctionSignature signature = getSignature(expression.getIdentifier(), expression.getStaticContext());
 
         expression.setInferredSequenceType(new SequenceType(ItemTypeFactory.createFunctionItemType(signature)));
-=======
-        // FunctionSignature signature = getSignature(expression.getIdentifier(), expression.getStaticContext());
-
-        expression.setInferredSequenceType(new SequenceType(BuiltinTypesCatalogue.anyFunctionItem));
->>>>>>> dea920b2
         System.out.println("Visited named function expression");
         return argument;
     }
@@ -415,23 +383,12 @@
                 throw new CannotRetrieveResourceException("File " + uri + " not found.", expression.getMetadata());
             }
             try {
-<<<<<<< HEAD
                 StructType s = SparkSessionManager.getInstance()
                     .getOrCreateSession()
                     .read()
                     .parquet(uri.toString())
                     .schema();
                 ItemType schemaItemType = ItemTypeFactory.createItemTypeFromSparkStructType(null, s);
-=======
-                /*
-                 * StructType s = SparkSessionManager.getInstance()
-                 * .getOrCreateSession()
-                 * .read()
-                 * .parquet(uri.toString())
-                 * .schema();
-                 */
-                ItemType schemaItemType = BuiltinTypesCatalogue.objectItem;
->>>>>>> dea920b2
                 System.out.println(schemaItemType.toString());
                 // TODO : check if arity is correct
                 expression.setInferredSequenceType(new SequenceType(schemaItemType, SequenceType.Arity.ZeroOrMore));
@@ -475,15 +432,9 @@
         }
 
         if (expression.isPartialApplication()) {
-<<<<<<< HEAD
             FunctionSignature partialSignature = new FunctionSignature(partialParams, signature.getReturnType());
             expression.setInferredSequenceType(
                 new SequenceType(ItemTypeFactory.createFunctionItemType(partialSignature))
-=======
-            // FunctionSignature partialSignature = new FunctionSignature(partialParams, signature.getReturnType());
-            expression.setInferredSequenceType(
-                new SequenceType(BuiltinTypesCatalogue.anyFunctionItem)
->>>>>>> dea920b2
             );
         } else {
             // try annotate specific functions
@@ -1538,11 +1489,7 @@
         boolean isAnyFunction = false;
         if (!mainType.isEmptySequence()) {
             ItemType type = mainType.getItemType();
-<<<<<<< HEAD
             if (type.isFunctionItemType()) {
-=======
-            if (type.isFunctionItem()) {
->>>>>>> dea920b2
                 if (type.equals(BuiltinTypesCatalogue.anyFunctionItem)) {
                     isAnyFunction = true;
                 } else {
