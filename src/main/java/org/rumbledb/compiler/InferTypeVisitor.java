--- conflicted
+++ resolved
@@ -309,10 +309,6 @@
                 SequenceType actualType = parameterExpressions.get(i).getInferredSequenceType();
                 SequenceType expectedType = parameterTypes.get(i);
                 // check actual parameters is either a subtype of or can be promoted to expected type
-<<<<<<< HEAD
-                // TODO: should i consider automatic prmotion as valid or not
-=======
->>>>>>> 74ddc933
                 if (!actualType.isSubtypeOfOrCanBePromotedTo(expectedType)) {
                     throw new UnexpectedStaticTypeException(
                             "Argument " + i + " requires " + expectedType + " but " + actualType + " was found"
