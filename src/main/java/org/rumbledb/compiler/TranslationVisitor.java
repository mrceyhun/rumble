/*
 * Licensed to the Apache Software Foundation (ASF) under one or more
 * contributor license agreements. See the NOTICE file distributed with
 * this work for additional information regarding copyright ownership.
 * The ASF licenses this file to You under the Apache License, Version 2.0
 * (the "License"); you may not use this file except in compliance with
 * the License. You may obtain a copy of the License at
 *
 * http://www.apache.org/licenses/LICENSE-2.0
 *
 * Unless required by applicable law or agreed to in writing, software
 * distributed under the License is distributed on an "AS IS" BASIS,
 * WITHOUT WARRANTIES OR CONDITIONS OF ANY KIND, either express or implied.
 * See the License for the specific language governing permissions and
 * limitations under the License.
 *
 * Authors: Stefan Irimescu, Can Berker Cikis
 *
 */

package org.rumbledb.compiler;

import org.antlr.v4.runtime.ParserRuleContext;
import org.antlr.v4.runtime.Token;
import org.antlr.v4.runtime.tree.ParseTree;
import org.antlr.v4.runtime.tree.TerminalNode;
import org.rumbledb.config.RumbleRuntimeConfiguration;
import org.rumbledb.context.FunctionIdentifier;
import org.rumbledb.context.Name;
import org.rumbledb.context.StaticContext;
import org.rumbledb.errorcodes.ErrorCode;
import org.rumbledb.exceptions.CannotRetrieveResourceException;
import org.rumbledb.exceptions.DefaultCollationException;
import org.rumbledb.exceptions.DuplicateModuleTargetNamespaceException;
import org.rumbledb.exceptions.DuplicateParamNameException;
import org.rumbledb.exceptions.EmptyModuleURIException;
import org.rumbledb.exceptions.ExceptionMetadata;
import org.rumbledb.exceptions.JsoniqVersionException;
import org.rumbledb.exceptions.ModuleNotFoundException;
import org.rumbledb.exceptions.MoreThanOneEmptyOrderDeclarationException;
import org.rumbledb.exceptions.NamespaceDoesNotMatchModuleException;
import org.rumbledb.exceptions.NamespacePrefixBoundTwiceException;
import org.rumbledb.exceptions.OurBadException;
import org.rumbledb.exceptions.ParsingException;
import org.rumbledb.exceptions.PositionalVariableNameSameAsForVariableException;
import org.rumbledb.exceptions.PrefixCannotBeExpandedException;
import org.rumbledb.exceptions.RumbleException;
import org.rumbledb.exceptions.UnsupportedFeatureException;
import org.rumbledb.expressions.CommaExpression;
import org.rumbledb.expressions.Expression;
import org.rumbledb.expressions.Node;
import org.rumbledb.expressions.arithmetic.AdditiveExpression;
import org.rumbledb.expressions.arithmetic.MultiplicativeExpression;
import org.rumbledb.expressions.arithmetic.UnaryExpression;
import org.rumbledb.expressions.comparison.ComparisonExpression;
import org.rumbledb.expressions.control.ConditionalExpression;
import org.rumbledb.expressions.control.SwitchCase;
import org.rumbledb.expressions.control.SwitchExpression;
import org.rumbledb.expressions.control.TryCatchExpression;
import org.rumbledb.expressions.control.TypeSwitchExpression;
import org.rumbledb.expressions.control.TypeswitchCase;
import org.rumbledb.expressions.flowr.Clause;
import org.rumbledb.expressions.flowr.CountClause;
import org.rumbledb.expressions.flowr.FlworExpression;
import org.rumbledb.expressions.flowr.GroupByVariableDeclaration;
import org.rumbledb.expressions.flowr.ForClause;
import org.rumbledb.expressions.flowr.GroupByClause;
import org.rumbledb.expressions.flowr.LetClause;
import org.rumbledb.expressions.flowr.OrderByClause;
import org.rumbledb.expressions.flowr.OrderByClauseSortingKey;
import org.rumbledb.expressions.flowr.ReturnClause;
import org.rumbledb.expressions.flowr.SimpleMapExpression;
import org.rumbledb.expressions.flowr.WhereClause;
import org.rumbledb.expressions.logic.AndExpression;
import org.rumbledb.expressions.logic.NotExpression;
import org.rumbledb.expressions.logic.OrExpression;
import org.rumbledb.expressions.miscellaneous.RangeExpression;
import org.rumbledb.expressions.miscellaneous.StringConcatExpression;
import org.rumbledb.expressions.module.FunctionDeclaration;
import org.rumbledb.expressions.module.LibraryModule;
import org.rumbledb.expressions.module.MainModule;
import org.rumbledb.expressions.module.Prolog;
import org.rumbledb.expressions.module.VariableDeclaration;
import org.rumbledb.expressions.postfix.ArrayLookupExpression;
import org.rumbledb.expressions.postfix.ArrayUnboxingExpression;
import org.rumbledb.expressions.postfix.DynamicFunctionCallExpression;
import org.rumbledb.expressions.postfix.ObjectLookupExpression;
import org.rumbledb.expressions.postfix.FilterExpression;
import org.rumbledb.expressions.primary.ArrayConstructorExpression;
import org.rumbledb.expressions.primary.BooleanLiteralExpression;
import org.rumbledb.expressions.primary.ContextItemExpression;
import org.rumbledb.expressions.primary.DecimalLiteralExpression;
import org.rumbledb.expressions.primary.DoubleLiteralExpression;
import org.rumbledb.expressions.primary.FunctionCallExpression;
import org.rumbledb.expressions.primary.InlineFunctionExpression;
import org.rumbledb.expressions.primary.IntegerLiteralExpression;
import org.rumbledb.expressions.primary.NamedFunctionReferenceExpression;
import org.rumbledb.expressions.primary.NullLiteralExpression;
import org.rumbledb.expressions.primary.ObjectConstructorExpression;
import org.rumbledb.expressions.primary.StringLiteralExpression;
import org.rumbledb.expressions.primary.VariableReferenceExpression;
<<<<<<< HEAD
import org.rumbledb.expressions.quantifiers.QuantifiedExpression;
import org.rumbledb.expressions.quantifiers.QuantifiedExpressionVar;
import org.rumbledb.expressions.typing.*;
=======
import org.rumbledb.expressions.typing.CastExpression;
import org.rumbledb.expressions.typing.CastableExpression;
import org.rumbledb.expressions.typing.InstanceOfExpression;
import org.rumbledb.expressions.typing.TreatExpression;
>>>>>>> 5784cf43
import org.rumbledb.parser.JsoniqParser;
import org.rumbledb.parser.JsoniqParser.DefaultCollationDeclContext;
import org.rumbledb.parser.JsoniqParser.EmptyOrderDeclContext;
import org.rumbledb.parser.JsoniqParser.FunctionCallContext;
import org.rumbledb.parser.JsoniqParser.SetterContext;
import org.rumbledb.parser.JsoniqParser.UriLiteralContext;
import org.rumbledb.runtime.functions.input.FileSystemUtil;
<<<<<<< HEAD
import org.rumbledb.types.*;
=======
import org.rumbledb.types.AtomicItemType;
import org.rumbledb.types.ItemType;
import org.rumbledb.types.SequenceType;
>>>>>>> 5784cf43

import static org.rumbledb.types.SequenceType.MOST_GENERAL_SEQUENCE_TYPE;

import java.io.IOException;
import java.math.BigDecimal;
import java.net.URI;
import java.util.ArrayList;
import java.util.Collections;
import java.util.HashMap;
import java.util.HashSet;
import java.util.LinkedHashMap;
import java.util.List;
import java.util.Map;
import java.util.Set;
import java.util.stream.Collectors;


/**
 * Translation is the phase in which the Abstract Syntax Tree is transformed
 * into an Expression Tree, which is a JSONiq intermediate representation.
 *
 * @author Stefan Irimescu, Can Berker Cikis, Ghislain Fourny, Andrea Rinaldi
 */
public class TranslationVisitor extends org.rumbledb.parser.JsoniqBaseVisitor<Node> {

    private StaticContext moduleContext;
    private RumbleRuntimeConfiguration configuration;
    private boolean isMainModule;

    public TranslationVisitor(
            StaticContext moduleContext,
            boolean isMainModule,
            RumbleRuntimeConfiguration configuration
    ) {
        this.moduleContext = moduleContext;
        this.moduleContext.bindNamespace("local", Name.LOCAL_NS);
        this.moduleContext.bindNamespace("fn", Name.FN_NS);
        this.moduleContext.bindNamespace("xs", Name.XS_NS);
        this.moduleContext.bindNamespace("jn", Name.JN_NS);
        this.moduleContext.bindNamespace("js", Name.JS_NS);
        this.configuration = configuration;
        this.isMainModule = isMainModule;
    }

    // endregion expr

    // region module
    @Override
    public Node visitModule(JsoniqParser.ModuleContext ctx) {
        if (!(ctx.vers == null) && !ctx.vers.isEmpty() && !ctx.vers.getText().trim().equals("1.0")) {
            throw new JsoniqVersionException(createMetadataFromContext(ctx));
        }
        if (this.isMainModule) {
            if (ctx.mainModule() != null) {
                return this.visitMainModule(ctx.mainModule());
            }
            throw new ParsingException(
                    "Main module expected, but library module found.",
                    createMetadataFromContext(ctx)
            );
        } else {
            if (ctx.libraryModule() != null) {
                return this.visitLibraryModule(ctx.libraryModule());
            }
            throw new ParsingException(
                    "Library module expected, but main module found.",
                    createMetadataFromContext(ctx)
            );
        }
    }

    @Override
    public Node visitMainModule(JsoniqParser.MainModuleContext ctx) {
        Prolog prolog = (Prolog) this.visitProlog(ctx.prolog());
        Expression commaExpression = (Expression) this.visitExpr(ctx.expr());
        MainModule module = new MainModule(prolog, commaExpression, createMetadataFromContext(ctx));
        module.setStaticContext(this.moduleContext);
        return module;
    }

    @Override
    public Node visitLibraryModule(JsoniqParser.LibraryModuleContext ctx) {
        String prefix = ctx.NCName().getText();
        String namespace = processURILiteral(ctx.uriLiteral());
        if (namespace.equals("")) {
            throw new EmptyModuleURIException("Module URI is empty.", createMetadataFromContext(ctx));
        }
        URI resolvedURI = FileSystemUtil.resolveURI(
            this.moduleContext.getStaticBaseURI(),
            namespace,
            generateMetadata(ctx.getStop())
        );
        bindNamespace(
            prefix,
            resolvedURI.toString(),
            generateMetadata(ctx.getStop())
        );

        Prolog prolog = (Prolog) this.visitProlog(ctx.prolog());
        LibraryModule module = new LibraryModule(prolog, resolvedURI.toString(), createMetadataFromContext(ctx));
        module.setStaticContext(this.moduleContext);
        return module;
    }

    @Override
    public Node visitProlog(JsoniqParser.PrologContext ctx) {
        // bind namespaces
        for (JsoniqParser.NamespaceDeclContext namespace : ctx.namespaceDecl()) {
            this.processNamespaceDecl(namespace);
        }
        List<SetterContext> setters = ctx.setter();
        boolean emptyOrderSet = false;
        boolean defaultCollationSet = false;
        for (SetterContext setterContext : setters) {
            if (setterContext.emptyOrderDecl() != null) {
                if (emptyOrderSet) {
                    throw new MoreThanOneEmptyOrderDeclarationException(
                            "The empty order was already set.",
                            createMetadataFromContext(setterContext.emptyOrderDecl())
                    );
                }
                processEmptySequenceOrder(setterContext.emptyOrderDecl());
                emptyOrderSet = true;
                continue;
            }
            if (setterContext.defaultCollationDecl() != null) {
                if (defaultCollationSet) {
                    throw new DefaultCollationException(
                            "The default collation was already set.",
                            createMetadataFromContext(setterContext.defaultCollationDecl())
                    );
                }
                processDefaultCollation(setterContext.defaultCollationDecl());
                defaultCollationSet = true;
                continue;
            }
            throw new UnsupportedFeatureException(
                    "Setters are not supported yet, except for empty sequence ordering and default collations.",
                    createMetadataFromContext(setterContext)
            );
        }
        List<LibraryModule> libraryModules = new ArrayList<>();
        Set<String> namespaces = new HashSet<>();
        for (JsoniqParser.ModuleImportContext namespace : ctx.moduleImport()) {
            LibraryModule libraryModule = this.processModuleImport(namespace);
            libraryModules.add(libraryModule);
            if (namespaces.contains(libraryModule.getNamespace())) {
                throw new DuplicateModuleTargetNamespaceException(
                        "Duplicate module target namespace: " + libraryModule.getNamespace(),
                        createMetadataFromContext(namespace)
                );
            }
            namespaces.add(libraryModule.getNamespace());
        }

        // parse variables and function
        List<VariableDeclaration> globalVariables = new ArrayList<>();
        List<FunctionDeclaration> functionDeclarations = new ArrayList<>();
        for (JsoniqParser.AnnotatedDeclContext annotatedDeclaration : ctx.annotatedDecl()) {
            if (annotatedDeclaration.varDecl() != null) {
                VariableDeclaration variableDeclaration = (VariableDeclaration) this.visitVarDecl(
                    annotatedDeclaration.varDecl()
                );
                if (!this.isMainModule) {
                    String moduleNamespace = this.moduleContext.getStaticBaseURI().toString();
                    String variableNamespace = variableDeclaration.getVariableName().getNamespace();
                    if (variableNamespace == null || !variableNamespace.equals(moduleNamespace)) {
                        throw new NamespaceDoesNotMatchModuleException(
                                "Variable "
                                    + variableDeclaration.getVariableName().getLocalName()
                                    + ": namespace "
                                    + variableNamespace
                                    + " must match module namespace "
                                    + moduleNamespace,
                                generateMetadata(annotatedDeclaration.getStop())
                        );
                    }
                }
                globalVariables.add(variableDeclaration);
            } else if (annotatedDeclaration.functionDecl() != null) {
                InlineFunctionExpression inlineFunctionExpression = (InlineFunctionExpression) this.visitFunctionDecl(
                    annotatedDeclaration.functionDecl()
                );
                if (!this.isMainModule) {
                    String moduleNamespace = this.moduleContext.getStaticBaseURI().toString();
                    String functionNamespace = inlineFunctionExpression.getName().getNamespace();
                    if (functionNamespace == null || !functionNamespace.equals(moduleNamespace)) {
                        throw new NamespaceDoesNotMatchModuleException(
                                "Function "
                                    + inlineFunctionExpression.getName().getLocalName()
                                    + ": namespace "
                                    + functionNamespace
                                    + " must match module namespace "
                                    + moduleNamespace,
                                generateMetadata(annotatedDeclaration.getStop())
                        );
                    }
                }
                functionDeclarations.add(
                    new FunctionDeclaration(inlineFunctionExpression, createMetadataFromContext(ctx))
                );
            }
        }
        for (JsoniqParser.ModuleImportContext module : ctx.moduleImport()) {
            this.visitModuleImport(module);
        }

        Prolog prolog = new Prolog(globalVariables, functionDeclarations, createMetadataFromContext(ctx));
        for (LibraryModule libraryModule : libraryModules) {
            prolog.addImportedModule(libraryModule);
        }
        return prolog;
    }

    public Name parseName(JsoniqParser.QnameContext ctx, boolean isFunction, boolean isType) {
        String localName = null;
        String prefix = null;
        Name name = null;
        if (ctx.local_name != null) {
            localName = ctx.local_name.getText();
        } else {
            localName = ctx.local_namekw.getText();
        }
        if (ctx.ns != null) {
            prefix = ctx.ns.getText();
        } else if (ctx.nskw != null) {
            prefix = ctx.nskw.getText();
        }
        if (prefix == null) {
            if (isFunction) {
                name = Name.createVariableInDefaultFunctionNamespace(localName);
            } else if (isType) {
                name = Name.createVariableInDefaultTypeNamespace(localName);
            } else {
                name = Name.createVariableInNoNamespace(localName);
            }
        } else {
            name = Name.createVariableResolvingPrefix(prefix, localName, this.moduleContext);
        }
        if (name != null) {
            return name;
        }
        throw new PrefixCannotBeExpandedException(
                "Cannot expand prefix " + prefix,
                generateMetadata(ctx.getStop())
        );
    }

    @Override
    public Node visitFunctionDecl(JsoniqParser.FunctionDeclContext ctx) {
        Name name = parseName(ctx.qname(), true, false);
        Map<Name, SequenceType> fnParams = new LinkedHashMap<>();
        SequenceType fnReturnType = null;
        Name paramName;
        SequenceType paramType;
        if (ctx.paramList() != null) {
            for (JsoniqParser.ParamContext param : ctx.paramList().param()) {
                paramName = parseName(param.qname(), false, false);
                paramType = MOST_GENERAL_SEQUENCE_TYPE;
                if (fnParams.containsKey(paramName)) {
                    throw new DuplicateParamNameException(
                            name,
                            paramName,
                            createMetadataFromContext(param)
                    );
                }
                if (param.sequenceType() != null) {
                    paramType = this.processSequenceType(param.sequenceType());
                } else {
                    paramType = SequenceType.MOST_GENERAL_SEQUENCE_TYPE;
                }
                fnParams.put(paramName, paramType);
            }
        }

        if (ctx.return_type != null) {
            fnReturnType = this.processSequenceType(ctx.return_type);
        }

        Expression bodyExpression = null;
        if (ctx.fn_body != null) {
            bodyExpression = (Expression) this.visitExpr(ctx.fn_body);
        } else {
            bodyExpression = new CommaExpression(createMetadataFromContext(ctx));
        }

        return new InlineFunctionExpression(
                name,
                fnParams,
                fnReturnType,
                bodyExpression,
                createMetadataFromContext(ctx)
        );
    }
    // endregion

    // region expr
    @Override
    public Node visitExpr(JsoniqParser.ExprContext ctx) {
        List<Expression> expressions = new ArrayList<>();
        for (JsoniqParser.ExprSingleContext expr : ctx.exprSingle()) {
            expressions.add((Expression) this.visitExprSingle(expr));

        }
        if (expressions.size() == 1) {
            return expressions.get(0);
        }
        return new CommaExpression(expressions, createMetadataFromContext(ctx));
    }

    @Override
    public Node visitExprSingle(JsoniqParser.ExprSingleContext ctx) {
        ParseTree content = ctx.children.get(0);
        if (content instanceof JsoniqParser.OrExprContext) {
            return this.visitOrExpr((JsoniqParser.OrExprContext) content);
        }
        if (content instanceof JsoniqParser.FlowrExprContext) {
            return this.visitFlowrExpr((JsoniqParser.FlowrExprContext) content);
        }
        if (content instanceof JsoniqParser.IfExprContext) {
            return this.visitIfExpr((JsoniqParser.IfExprContext) content);
        }
        if (content instanceof JsoniqParser.QuantifiedExprContext) {
            return this.visitQuantifiedExpr((JsoniqParser.QuantifiedExprContext) content);
        }
        if (content instanceof JsoniqParser.SwitchExprContext) {
            return this.visitSwitchExpr((JsoniqParser.SwitchExprContext) content);
        }
        if (content instanceof JsoniqParser.TypeSwitchExprContext) {
            return this.visitTypeSwitchExpr((JsoniqParser.TypeSwitchExprContext) content);
        }
        if (content instanceof JsoniqParser.TryCatchExprContext) {
            return this.visitTryCatchExpr((JsoniqParser.TryCatchExprContext) content);
        }
        throw new OurBadException("Unrecognized ExprSingle.");
    }
    // endregion

    // region Flowr
    @Override
    public Node visitFlowrExpr(JsoniqParser.FlowrExprContext ctx) {
        Clause clause;
        // check the start clause, for or let
        if (ctx.start_for == null) {
            clause = (Clause) this.visitLetClause(ctx.start_let);
        } else {
            clause = (Clause) this.visitForClause(ctx.start_for);
        }

        Clause previousFLWORClause = clause.getLastClause();

        for (ParseTree child : ctx.children.subList(1, ctx.children.size() - 2)) {
            if (child instanceof JsoniqParser.ForClauseContext) {
                clause = (Clause) this.visitForClause((JsoniqParser.ForClauseContext) child);
            } else if (child instanceof JsoniqParser.LetClauseContext) {
                clause = (Clause) this.visitLetClause((JsoniqParser.LetClauseContext) child);
            } else if (child instanceof JsoniqParser.WhereClauseContext) {
                clause = (Clause) this.visitWhereClause((JsoniqParser.WhereClauseContext) child);
            } else if (child instanceof JsoniqParser.GroupByClauseContext) {
                clause = (Clause) this.visitGroupByClause((JsoniqParser.GroupByClauseContext) child);
            } else if (child instanceof JsoniqParser.OrderByClauseContext) {
                clause = (Clause) this.visitOrderByClause((JsoniqParser.OrderByClauseContext) child);
            } else if (child instanceof JsoniqParser.CountClauseContext) {
                clause = (Clause) this.visitCountClause((JsoniqParser.CountClauseContext) child);
            } else {
                throw new UnsupportedFeatureException(
                        "FLOWR clause not implemented yet",
                        createMetadataFromContext(ctx)
                );
            }

            previousFLWORClause.chainWith(clause.getFirstClause());
            previousFLWORClause = clause.getLastClause();
        }

        Expression returnExpr = (Expression) this.visitExprSingle(ctx.return_expr);
        ReturnClause returnClause = new ReturnClause(
                returnExpr,
                generateMetadata(ctx.getStop())
        );
        previousFLWORClause.chainWith(returnClause);

        return new FlworExpression(
                returnClause,
                createMetadataFromContext(ctx)
        );
    }

    @Override
    public Node visitForClause(JsoniqParser.ForClauseContext ctx) {
        ForClause clause = null;
        for (JsoniqParser.ForVarContext var : ctx.vars) {
            ForClause newClause = (ForClause) this.visitForVar(var);
            if (clause != null) {
                clause.chainWith(newClause);
            }
            clause = newClause;
        }

        return clause;
    }

    @Override
    public Node visitForVar(JsoniqParser.ForVarContext ctx) {
        SequenceType seq = null;
        boolean emptyFlag;
        Name var = ((VariableReferenceExpression) this.visitVarRef(ctx.var_ref)).getVariableName();
        if (ctx.seq != null) {
            seq = this.processSequenceType(ctx.seq);
        }
        emptyFlag = (ctx.flag != null);
        Name atVar = null;
        if (ctx.at != null) {
            atVar = ((VariableReferenceExpression) this.visitVarRef(ctx.at)).getVariableName();
            if (atVar.equals(var)) {
                throw new PositionalVariableNameSameAsForVariableException(
                        "Positional variable " + var + " cannot have the same name as the main for variable.",
                        createMetadataFromContext(ctx.at)
                );
            }
        }
        Expression expr = (Expression) this.visitExprSingle(ctx.ex);
        // If the sequenceType is specified, we have to "extend" its arity to *
        // because TreatIterator is wrapping the whole assignment expression,
        // meaning there is not one TreatIterator for each variable we loop over.
        if (seq != null) {
            SequenceType expressionType = new SequenceType(
                    seq.getItemType(),
                    SequenceType.Arity.ZeroOrMore
            );
            expr = new TreatExpression(expr, expressionType, ErrorCode.UnexpectedTypeErrorCode, expr.getMetadata());
        }


        return new ForClause(var, emptyFlag, seq, atVar, expr, createMetadataFromContext(ctx));
    }

    @Override
    public Node visitLetClause(JsoniqParser.LetClauseContext ctx) {
        LetClause clause = null;
        for (JsoniqParser.LetVarContext var : ctx.vars) {
            LetClause newClause = (LetClause) this.visitLetVar(var);
            if (clause != null) {
                clause.chainWith(newClause);
            }
            clause = newClause;
        }

        return clause;
    }

    @Override
    public Node visitLetVar(JsoniqParser.LetVarContext ctx) {
        SequenceType seq = null;
        Name var = ((VariableReferenceExpression) this.visitVarRef(ctx.var_ref)).getVariableName();
        if (ctx.seq != null) {
            seq = this.processSequenceType(ctx.seq);
        }

        Expression expr = (Expression) this.visitExprSingle(ctx.ex);
        if (seq != null) {
            expr = new TreatExpression(expr, seq, ErrorCode.UnexpectedTypeErrorCode, expr.getMetadata());
        }

        return new LetClause(var, seq, expr, createMetadataFromContext(ctx));
    }

    @Override
    public Node visitGroupByClause(JsoniqParser.GroupByClauseContext ctx) {
        List<GroupByVariableDeclaration> vars = new ArrayList<>();
        GroupByVariableDeclaration child;
        for (JsoniqParser.GroupByVarContext var : ctx.vars) {
            child = this.processGroupByVar(var);
            vars.add(child);
        }
        return new GroupByClause(vars, createMetadataFromContext(ctx));
    }

    @Override
    public Node visitOrderByClause(JsoniqParser.OrderByClauseContext ctx) {
        boolean stable = false;
        List<OrderByClauseSortingKey> exprs = new ArrayList<>();
        OrderByClauseSortingKey child;
        for (JsoniqParser.OrderByExprContext var : ctx.orderByExpr()) {
            child = this.processOrderByExpr(var);
            exprs.add(child);
        }
        if (ctx.stb != null && !ctx.stb.getText().isEmpty()) {
            stable = true;
        }
        return new OrderByClause(exprs, stable, createMetadataFromContext(ctx));
    }

    public OrderByClauseSortingKey processOrderByExpr(JsoniqParser.OrderByExprContext ctx) {
        if (ctx.uriLiteral() != null) {
            String collation = processURILiteral(ctx.uriLiteral());
            if (!collation.equals(Name.DEFAULT_COLLATION_NS)) {
                throw new DefaultCollationException(
                        "Unknown collation: " + collation,
                        createMetadataFromContext(ctx.uriLiteral())
                );
            }
        }
        boolean ascending = true;
        if (ctx.desc != null && !ctx.desc.getText().isEmpty()) {
            ascending = false;
        }
        String uri = null;
        if (ctx.uriLiteral() != null) {
            uri = ctx.uriLiteral().getText();
        }
        OrderByClauseSortingKey.EMPTY_ORDER empty_order = OrderByClauseSortingKey.EMPTY_ORDER.NONE;
        if (ctx.gr != null && !ctx.gr.getText().isEmpty()) {
            empty_order = OrderByClauseSortingKey.EMPTY_ORDER.GREATEST;
        }
        if (ctx.ls != null && !ctx.ls.getText().isEmpty()) {
            empty_order = OrderByClauseSortingKey.EMPTY_ORDER.LEAST;
        }
        Expression expression = (Expression) this.visitExprSingle(ctx.exprSingle());
        return new OrderByClauseSortingKey(
                expression,
                ascending,
                uri,
                empty_order
        );
    }

    public GroupByVariableDeclaration processGroupByVar(JsoniqParser.GroupByVarContext ctx) {
        if (ctx.uriLiteral() != null) {
            String collation = processURILiteral(ctx.uriLiteral());
            if (!collation.equals(Name.DEFAULT_COLLATION_NS)) {
                throw new DefaultCollationException(
                        "Unknown collation: " + collation,
                        createMetadataFromContext(ctx.uriLiteral())
                );
            }
        }
        SequenceType seq = null;
        Expression expr = null;
        Name var = ((VariableReferenceExpression) this.visitVarRef(ctx.var_ref)).getVariableName();

        if (ctx.seq != null) {
            seq = this.processSequenceType(ctx.seq);
        }

        if (ctx.ex != null) {
            expr = (Expression) this.visitExprSingle(ctx.ex);
            if (seq != null) {
                expr = new TreatExpression(expr, seq, ErrorCode.UnexpectedTypeErrorCode, expr.getMetadata());
            }

        }


        return new GroupByVariableDeclaration(var, seq, expr);
    }

    @Override
    public Node visitWhereClause(JsoniqParser.WhereClauseContext ctx) {
        Expression expr = (Expression) this.visitExprSingle(ctx.exprSingle());
        return new WhereClause(expr, createMetadataFromContext(ctx));
    }

    @Override
    public Node visitCountClause(JsoniqParser.CountClauseContext ctx) {
        VariableReferenceExpression child = (VariableReferenceExpression) this.visitVarRef(ctx.varRef());
        return new CountClause(child, createMetadataFromContext(ctx));
    }
    // endregion

    // region operational
    @Override
    public Node visitOrExpr(JsoniqParser.OrExprContext ctx) {
        Expression result = (Expression) this.visitAndExpr(ctx.main_expr);
        if (ctx.rhs == null || ctx.rhs.isEmpty()) {
            return result;
        }
        for (JsoniqParser.AndExprContext child : ctx.rhs) {
            Expression rightExpression = (Expression) this.visitAndExpr(child);
            result = new OrExpression(result, rightExpression, createMetadataFromContext(ctx));
        }
        return result;
    }

    @Override
    public Node visitAndExpr(JsoniqParser.AndExprContext ctx) {
        Expression result = (Expression) this.visitNotExpr(ctx.main_expr);
        if (ctx.rhs == null || ctx.rhs.isEmpty()) {
            return result;
        }
        for (JsoniqParser.NotExprContext child : ctx.rhs) {
            Expression rightExpression = (Expression) this.visitNotExpr(child);
            result = new AndExpression(result, rightExpression, createMetadataFromContext(ctx));
        }
        return result;
    }

    @Override
    public Node visitNotExpr(JsoniqParser.NotExprContext ctx) {
        Expression mainExpression = (Expression) this.visitComparisonExpr(ctx.main_expr);
        if (ctx.op == null || ctx.op.isEmpty()) {
            return mainExpression;
        }
        return new NotExpression(
                mainExpression,
                createMetadataFromContext(ctx)
        );
    }

    @Override
    public Node visitComparisonExpr(JsoniqParser.ComparisonExprContext ctx) {
        Expression mainExpression = (Expression) this.visitStringConcatExpr(ctx.main_expr);
        if (ctx.rhs == null || ctx.rhs.isEmpty()) {
            return mainExpression;
        }
        JsoniqParser.StringConcatExprContext child = ctx.rhs.get(0);
        Expression childExpression = (Expression) this.visitStringConcatExpr(child);
        return new ComparisonExpression(
                mainExpression,
                childExpression,
                ComparisonExpression.ComparisonOperator.fromSymbol(ctx.op.get(0).getText()),
                createMetadataFromContext(ctx)
        );
    }

    @Override
    public Node visitStringConcatExpr(JsoniqParser.StringConcatExprContext ctx) {
        Expression result = (Expression) this.visitRangeExpr(ctx.main_expr);
        if (ctx.rhs == null || ctx.rhs.isEmpty()) {
            return result;
        }
        for (JsoniqParser.RangeExprContext child : ctx.rhs) {
            Expression rightExpression = (Expression) this.visitRangeExpr(child);
            result = new StringConcatExpression(result, rightExpression, createMetadataFromContext(ctx));
        }
        return result;
    }

    @Override
    public Node visitRangeExpr(JsoniqParser.RangeExprContext ctx) {
        Expression mainExpression = (Expression) this.visitAdditiveExpr(ctx.main_expr);
        if (ctx.rhs == null || ctx.rhs.isEmpty()) {
            return mainExpression;
        }
        JsoniqParser.AdditiveExprContext child = ctx.rhs.get(0);
        Expression childExpression = (Expression) this.visitAdditiveExpr(child);
        return new RangeExpression(
                mainExpression,
                childExpression,
                createMetadataFromContext(ctx)
        );
    }

    @Override
    public Node visitAdditiveExpr(JsoniqParser.AdditiveExprContext ctx) {
        Expression result = (Expression) this.visitMultiplicativeExpr(ctx.main_expr);
        if (ctx.rhs == null || ctx.rhs.isEmpty()) {
            return result;
        }
        for (int i = 0; i < ctx.rhs.size(); ++i) {
            JsoniqParser.MultiplicativeExprContext child = ctx.rhs.get(i);
            Expression rightExpression = (Expression) this.visitMultiplicativeExpr(child);
            result = new AdditiveExpression(
                    result,
                    rightExpression,
                    ctx.op.get(i).getText().equals("-"),
                    createMetadataFromContext(ctx)
            );
        }
        return result;
    }

    @Override
    public Node visitMultiplicativeExpr(JsoniqParser.MultiplicativeExprContext ctx) {
        Expression result = (Expression) this.visitInstanceOfExpr(ctx.main_expr);
        if (ctx.rhs == null || ctx.rhs.isEmpty()) {
            return result;
        }
        for (int i = 0; i < ctx.rhs.size(); ++i) {
            JsoniqParser.InstanceOfExprContext child = ctx.rhs.get(i);
            Expression rightExpression = (Expression) this.visitInstanceOfExpr(child);
            result = new MultiplicativeExpression(
                    result,
                    rightExpression,
                    MultiplicativeExpression.MultiplicativeOperator.fromSymbol(ctx.op.get(i).getText()),
                    createMetadataFromContext(ctx)
            );
        }
        return result;
    }

    @Override
    public Node visitSimpleMapExpr(JsoniqParser.SimpleMapExprContext ctx) {
        Expression result = (Expression) this.visitPostFixExpr(ctx.main_expr);
        if (ctx.map_expr == null || ctx.map_expr.isEmpty()) {
            return result;
        }
        for (int i = 0; i < ctx.map_expr.size(); ++i) {
            JsoniqParser.PostFixExprContext child = ctx.map_expr.get(i);
            Expression rightExpression = (Expression) this.visitPostFixExpr(child);
            result = new SimpleMapExpression(
                    result,
                    rightExpression,
                    createMetadataFromContext(ctx)
            );
        }
        return result;
    }


    @Override
    public Node visitInstanceOfExpr(JsoniqParser.InstanceOfExprContext ctx) {
        Expression mainExpression = (Expression) this.visitIsStaticallyExpr(ctx.main_expr);
        if (ctx.seq == null || ctx.seq.isEmpty()) {
            return mainExpression;
        }
        JsoniqParser.SequenceTypeContext child = ctx.seq;
        SequenceType sequenceType = this.processSequenceType(child);
        return new InstanceOfExpression(
                mainExpression,
                sequenceType,
                createMetadataFromContext(ctx)
        );
    }

    @Override
    public Node visitIsStaticallyExpr(JsoniqParser.IsStaticallyExprContext ctx) {
        Expression mainExpression = (Expression) this.visitTreatExpr(ctx.main_expr);
        if (ctx.seq == null || ctx.seq.isEmpty()) {
            return mainExpression;
        }
        JsoniqParser.SequenceTypeContext child = ctx.seq;
        SequenceType sequenceType = this.processSequenceType(child);
        return new IsStaticallyExpression(
                mainExpression,
                sequenceType,
                createMetadataFromContext(ctx)
        );
    }

    @Override
    public Node visitTreatExpr(JsoniqParser.TreatExprContext ctx) {
        Expression mainExpression = (Expression) this.visitCastableExpr(ctx.main_expr);
        if (ctx.seq == null || ctx.seq.isEmpty()) {
            return mainExpression;
        }
        JsoniqParser.SequenceTypeContext child = ctx.seq;
        SequenceType sequenceType = this.processSequenceType(child);
        return new TreatExpression(
                mainExpression,
                sequenceType,
                ErrorCode.DynamicTypeTreatErrorCode,
                createMetadataFromContext(ctx)
        );
    }

    @Override
    public Node visitCastableExpr(JsoniqParser.CastableExprContext ctx) {
        Expression mainExpression = (Expression) this.visitCastExpr(ctx.main_expr);
        if (ctx.single == null || ctx.single.isEmpty()) {
            return mainExpression;
        }
        JsoniqParser.SingleTypeContext child = ctx.single;
        SequenceType sequenceType = this.processSingleType(child);
        return new CastableExpression(mainExpression, sequenceType, createMetadataFromContext(ctx));
    }

    @Override
    public Node visitCastExpr(JsoniqParser.CastExprContext ctx) {
        Expression mainExpression = (Expression) this.visitArrowExpr(ctx.main_expr);
        if (ctx.single == null || ctx.single.isEmpty()) {
            return mainExpression;
        }
        JsoniqParser.SingleTypeContext child = ctx.single;
        SequenceType sequenceType = this.processSingleType(child);
        return new CastExpression(mainExpression, sequenceType, createMetadataFromContext(ctx));
    }

    @Override
    public Node visitArrowExpr(JsoniqParser.ArrowExprContext ctx) {
        Expression mainExpression = (Expression) this.visitUnaryExpr(ctx.main_expr);

        for (int i = 0; i < ctx.function_call_expr.size(); ++i) {
            FunctionCallContext functionCallContext = ctx.function_call_expr.get(i);
            List<Expression> children = new ArrayList<Expression>();
            children.add(mainExpression);
            children.addAll(getArgumentsFromArgumentListContext(functionCallContext.argumentList()));
            mainExpression = processFunctionCall(functionCallContext, children);
        }
        return mainExpression;

    }


    @Override
    public Node visitUnaryExpr(JsoniqParser.UnaryExprContext ctx) {
        Expression mainExpression = (Expression) this.visitSimpleMapExpr(ctx.main_expr);
        if (ctx.op == null || ctx.op.isEmpty()) {
            return mainExpression;
        }
        boolean negated = false;
        for (Token t : ctx.op) {
            if (t.getText().contentEquals("-")) {
                negated = !negated;
            }
        }
        return new UnaryExpression(
                mainExpression,
                negated,
                createMetadataFromContext(ctx)
        );
    }
    // endregion

    // region postfix
    @Override
    public Node visitPostFixExpr(JsoniqParser.PostFixExprContext ctx) {
        Expression mainExpression = (Expression) this.visitPrimaryExpr(ctx.main_expr);
        for (ParseTree child : ctx.children.subList(1, ctx.children.size())) {
            if (child instanceof JsoniqParser.PredicateContext) {
                Expression expr = (Expression) this.visitPredicate((JsoniqParser.PredicateContext) child);
                mainExpression = new FilterExpression(
                        mainExpression,
                        expr,
                        createMetadataFromContext(ctx)
                );
            } else if (child instanceof JsoniqParser.ObjectLookupContext) {
                Expression expr = (Expression) this.visitObjectLookup((JsoniqParser.ObjectLookupContext) child);
                mainExpression = new ObjectLookupExpression(
                        mainExpression,
                        expr,
                        createMetadataFromContext(ctx)
                );
            } else if (child instanceof JsoniqParser.ArrayLookupContext) {
                Expression expr = (Expression) this.visitArrayLookup((JsoniqParser.ArrayLookupContext) child);
                mainExpression = new ArrayLookupExpression(
                        mainExpression,
                        expr,
                        createMetadataFromContext(ctx)
                );
            } else if (child instanceof JsoniqParser.ArrayUnboxingContext) {
                this.visitArrayUnboxing((JsoniqParser.ArrayUnboxingContext) child);
                mainExpression = new ArrayUnboxingExpression(mainExpression, createMetadataFromContext(ctx));
            } else if (child instanceof JsoniqParser.ArgumentListContext) {
                List<Expression> arguments = getArgumentsFromArgumentListContext(
                    (JsoniqParser.ArgumentListContext) child
                );
                mainExpression = new DynamicFunctionCallExpression(
                        mainExpression,
                        arguments,
                        createMetadataFromContext(ctx)
                );
            } else {
                throw new OurBadException("Unrecognized postfix expression found.");
            }
        }
        return mainExpression;
    }

    @Override
    public Node visitPredicate(JsoniqParser.PredicateContext ctx) {
        return this.visitExpr(ctx.expr());
    }

    @Override
    public Node visitObjectLookup(JsoniqParser.ObjectLookupContext ctx) {
        // TODO [EXPRVISITOR] support for ParenthesizedExpr | varRef | contextItemexpr in object lookup
        if (ctx.lt != null) {
            return new StringLiteralExpression(
                    ctx.lt.getText().substring(1, ctx.lt.getText().length() - 1),
                    createMetadataFromContext(ctx)
            );
        }
        if (ctx.nc != null) {
            return new StringLiteralExpression(ctx.nc.getText(), createMetadataFromContext(ctx));
        }
        if (ctx.kw != null) {
            return new StringLiteralExpression(ctx.kw.getText(), createMetadataFromContext(ctx));
        }
        if (ctx.pe != null) {
            return this.visitParenthesizedExpr(ctx.pe);
        }
        if (ctx.vr != null) {
            return this.visitVarRef(ctx.vr);
        }
        if (ctx.ci != null) {
            return this.visitContextItemExpr(ctx.ci);
        }

        throw new OurBadException("Unrecognized object lookup.");
    }

    @Override
    public Node visitArrayLookup(JsoniqParser.ArrayLookupContext ctx) {
        return this.visitExpr(ctx.expr());
    }

    // endregion

    // region primary
    // TODO [EXPRVISITOR] orderedExpr unorderedExpr;
    @Override
    public Node visitPrimaryExpr(JsoniqParser.PrimaryExprContext ctx) {
        ParseTree child = ctx.children.get(0);
        if (child instanceof JsoniqParser.VarRefContext) {
            return this.visitVarRef((JsoniqParser.VarRefContext) child);
        }
        if (child instanceof JsoniqParser.ObjectConstructorContext) {
            return this.visitObjectConstructor((JsoniqParser.ObjectConstructorContext) child);
        }
        if (child instanceof JsoniqParser.ArrayConstructorContext) {
            return this.visitArrayConstructor((JsoniqParser.ArrayConstructorContext) child);
        }
        if (child instanceof JsoniqParser.ParenthesizedExprContext) {
            return this.visitParenthesizedExpr((JsoniqParser.ParenthesizedExprContext) child);
        }
        if (child instanceof JsoniqParser.StringLiteralContext) {
            return new StringLiteralExpression(
                    child.getText().substring(1, child.getText().length() - 1),
                    createMetadataFromContext(ctx)
            );
        }
        if (child instanceof TerminalNode) {
            return getLiteralExpressionFromToken(child.getText(), createMetadataFromContext(ctx));
        }
        if (child instanceof JsoniqParser.ContextItemExprContext) {
            return this.visitContextItemExpr((JsoniqParser.ContextItemExprContext) child);
        }
        if (child instanceof JsoniqParser.FunctionCallContext) {
            return this.visitFunctionCall((JsoniqParser.FunctionCallContext) child);
        }
        if (child instanceof JsoniqParser.FunctionItemExprContext) {
            return this.visitFunctionItemExpr((JsoniqParser.FunctionItemExprContext) child);
        }
        throw new UnsupportedFeatureException(
                "Primary expression not yet implemented",
                createMetadataFromContext(ctx)
        );
    }

    private static Expression getLiteralExpressionFromToken(String token, ExceptionMetadata metadataFromContext) {
        switch (token) {
            case "null":
                return new NullLiteralExpression(metadataFromContext);
            case "true":
                return new BooleanLiteralExpression(true, metadataFromContext);
            case "false":
                return new BooleanLiteralExpression(false, metadataFromContext);
            default:
        }
        if (token.contains("E") || token.contains("e")) {
            return new DoubleLiteralExpression(Double.parseDouble(token), metadataFromContext);
        }
        if (token.contains(".")) {
            return new DecimalLiteralExpression(new BigDecimal(token), metadataFromContext);
        }
        return new IntegerLiteralExpression(token, metadataFromContext);
    }

    @Override
    public Node visitObjectConstructor(JsoniqParser.ObjectConstructorContext ctx) {
        // no merging constructor, just visit the k/v pairs
        if (
            ctx.merge_operator == null
                || ctx.merge_operator.size() == 0
                ||
                ctx.merge_operator.get(0).getText().isEmpty()
        ) {
            List<Expression> keys = new ArrayList<>();
            List<Expression> values = new ArrayList<>();
            for (JsoniqParser.PairConstructorContext currentPair : ctx.pairConstructor()) {
                if (currentPair.lhs != null) {
                    keys.add((Expression) this.visitExprSingle(currentPair.lhs));
                } else {
                    keys.add(new StringLiteralExpression(currentPair.name.getText(), createMetadataFromContext(ctx)));
                }
                values.add((Expression) this.visitExprSingle(currentPair.rhs));
            }
            return new ObjectConstructorExpression(keys, values, createMetadataFromContext(ctx));
        }

        Expression childExpr;
        childExpr = (Expression) this.visitExpr(ctx.expr());
        return new ObjectConstructorExpression(
                childExpr,
                createMetadataFromContext(ctx)
        );
    }

    @Override
    public Node visitArrayConstructor(JsoniqParser.ArrayConstructorContext ctx) {
        if (ctx.expr() == null) {
            return new ArrayConstructorExpression(createMetadataFromContext(ctx));
        }
        Expression content = (Expression) this.visitExpr(ctx.expr());
        return new ArrayConstructorExpression(content, createMetadataFromContext(ctx));
    }

    @Override
    public Node visitParenthesizedExpr(JsoniqParser.ParenthesizedExprContext ctx) {
        if (ctx.expr() == null) {
            return new CommaExpression(createMetadataFromContext(ctx));
        }
        return this.visitExpr(ctx.expr());
    }

    @Override
    public Node visitVarRef(JsoniqParser.VarRefContext ctx) {
        Name name = parseName(ctx.qname(), false, false);
        return new VariableReferenceExpression(name, createMetadataFromContext(ctx));
    }

    @Override
    public Node visitContextItemExpr(JsoniqParser.ContextItemExprContext ctx) {
        return new ContextItemExpression(createMetadataFromContext(ctx));
    }

    public SequenceType processSequenceType(JsoniqParser.SequenceTypeContext ctx) {
        if (ctx.item == null) {
            return SequenceType.EMPTY_SEQUENCE;
        }
<<<<<<< HEAD
        ItemType itemType;
        JsoniqParser.FunctionTestContext fnCtx = ctx.item.functionTest();
        if (fnCtx == null) {
            // non-function item type
            itemType = ItemType.getItemTypeByName(ctx.item.getText());
        } else {
            // function item type
            JsoniqParser.TypedFunctionTestContext typedFnCtx = fnCtx.typedFunctionTest();
            if (typedFnCtx == null) {
                // function(*)
                itemType = FunctionItemType.ANYFUNCTION;
            } else {
                // typed function
                SequenceType rt = processSequenceType(typedFnCtx.rt);
                List<SequenceType> st = typedFnCtx.st.stream()
                    .map(this::processSequenceType)
                    .collect(Collectors.toList());
                FunctionSignature signature = new FunctionSignature(st, rt);
                itemType = new FunctionItemType(signature);
            }
        }

=======
        ItemType itemType = processItemType(ctx.item);
>>>>>>> 5784cf43
        if (ctx.question.size() > 0) {
            return new SequenceType(
                    itemType,
                    SequenceType.Arity.OneOrZero
            );
        }
        if (ctx.star.size() > 0) {
            return new SequenceType(
                    itemType,
                    SequenceType.Arity.ZeroOrMore
            );
        }
        if (ctx.plus.size() > 0) {
            return new SequenceType(
                    itemType,
                    SequenceType.Arity.OneOrMore
            );
        }
        return new SequenceType(itemType);
    }

    public SequenceType processSingleType(JsoniqParser.SingleTypeContext ctx) {
        if (ctx.item == null) {
            return SequenceType.EMPTY_SEQUENCE;
        }

        ItemType itemType = processItemType(ctx.item);
        if (ctx.question.size() > 0) {
            return new SequenceType(
                    itemType,
                    SequenceType.Arity.OneOrZero
            );
        }
        return new SequenceType(itemType);
    }

    public ItemType processItemType(JsoniqParser.ItemTypeContext itemTypeContext) {
        if (itemTypeContext.NullLiteral() != null) {
            return AtomicItemType.nullItem;
        }
        return AtomicItemType.getItemTypeByName(parseName(itemTypeContext.qname(), false, true));
    }

    private Expression processFunctionCall(JsoniqParser.FunctionCallContext ctx, List<Expression> children) {
        Name name = parseName(ctx.fn_name, true, false);
        if (
            AtomicItemType.typeExists(name)
                && children.size() == 1
        ) {
            return new CastExpression(
                    children.get(0),
                    SequenceType.createSequenceType(name.getLocalName() + "?"),
                    createMetadataFromContext(ctx)
            );
        }
        if (
            AtomicItemType.typeExists(Name.createVariableInDefaultTypeNamespace(name.getLocalName()))
                && children.size() == 1
                && name.getNamespace() != null
                && name.getNamespace().equals(Name.JSONIQ_DEFAULT_FUNCTION_NS)
                && !name.getLocalName().equals("boolean")
        ) {
            return new CastExpression(
                    children.get(0),
                    SequenceType.createSequenceType(name.getLocalName() + "?"),
                    createMetadataFromContext(ctx)
            );
        }
        return new FunctionCallExpression(
                name,
                children,
                createMetadataFromContext(ctx)
        );
    }

    @Override
    public Node visitFunctionCall(JsoniqParser.FunctionCallContext ctx) {
        return processFunctionCall(ctx, getArgumentsFromArgumentListContext(ctx.argumentList()));
    }

    private List<Expression> getArgumentsFromArgumentListContext(JsoniqParser.ArgumentListContext ctx) {
        List<Expression> arguments = new ArrayList<>();
        if (ctx.args != null) {
            for (JsoniqParser.ArgumentContext arg : ctx.args) {
                Expression currentArg = (Expression) this.visitArgument(arg);
                arguments.add(currentArg);
            }
        }
        return arguments;
    }

    @Override
    public Node visitArgument(JsoniqParser.ArgumentContext ctx) {
        if (ctx.exprSingle() != null) {
            return this.visitExprSingle(ctx.exprSingle());
        }
        return null;
    }

    @Override
    public Node visitFunctionItemExpr(JsoniqParser.FunctionItemExprContext ctx) {
        ParseTree child = ctx.children.get(0);
        if (child instanceof JsoniqParser.NamedFunctionRefContext) {
            return this.visitNamedFunctionRef((JsoniqParser.NamedFunctionRefContext) child);
        }
        if (child instanceof JsoniqParser.InlineFunctionExprContext) {
            return this.visitInlineFunctionExpr((JsoniqParser.InlineFunctionExprContext) child);
        }
        throw new UnsupportedFeatureException(
                "Function item expression not yet implemented",
                createMetadataFromContext(ctx)
        );
    }

    @Override
    public Node visitNamedFunctionRef(JsoniqParser.NamedFunctionRefContext ctx) {
        Name name = parseName(ctx.fn_name, true, false);
        int arity = 0;
        try {
            arity = Integer.parseInt(ctx.arity.getText());
        } catch (NumberFormatException e) {
            throw new RumbleException(
                    "Parser error: In a named function reference, arity must be an integer."
            );
        }
        return new NamedFunctionReferenceExpression(
                new FunctionIdentifier(name, arity),
                createMetadataFromContext(ctx)
        );
    }

    @Override
    public Node visitInlineFunctionExpr(JsoniqParser.InlineFunctionExprContext ctx) {
        Map<Name, SequenceType> fnParams = new LinkedHashMap<>();
        SequenceType fnReturnType = SequenceType.MOST_GENERAL_SEQUENCE_TYPE;
        Name paramName;
        SequenceType paramType;
        if (ctx.paramList() != null) {
            for (JsoniqParser.ParamContext param : ctx.paramList().param()) {
                paramName = parseName(param.qname(), false, false);
                paramType = SequenceType.MOST_GENERAL_SEQUENCE_TYPE;
                if (fnParams.containsKey(paramName)) {
                    throw new DuplicateParamNameException(
                            Name.createVariableInDefaultFunctionNamespace("inline-function`"),
                            paramName,
                            createMetadataFromContext(param)
                    );
                }
                if (param.sequenceType() != null) {
                    paramType = this.processSequenceType(param.sequenceType());
                } else {
                    paramType = SequenceType.MOST_GENERAL_SEQUENCE_TYPE;
                }
                fnParams.put(paramName, paramType);
            }
        }

        if (ctx.return_type != null) {
            fnReturnType = this.processSequenceType(ctx.return_type);
        }

        Expression expr = null;
        if (ctx.fn_body != null) {
            expr = (Expression) this.visitExpr(ctx.fn_body);
        } else {
            expr = new CommaExpression(createMetadataFromContext(ctx));
        }

        return new InlineFunctionExpression(
                null,
                fnParams,
                fnReturnType,
                expr,
                createMetadataFromContext(ctx)
        );
    }
    // endregion

    // region control
    @Override
    public Node visitIfExpr(JsoniqParser.IfExprContext ctx) {
        Expression condition = (Expression) this.visitExpr(ctx.test_condition);
        Expression branch = (Expression) this.visitExprSingle(ctx.branch);
        Expression else_branch = (Expression) this.visitExprSingle(ctx.else_branch);
        return new ConditionalExpression(
                condition,
                branch,
                else_branch,
                createMetadataFromContext(ctx)
        );
    }

    @Override
    public Node visitSwitchExpr(JsoniqParser.SwitchExprContext ctx) {
        Expression condition = (Expression) this.visitExpr(ctx.cond);
        List<SwitchCase> cases = new ArrayList<>();
        for (JsoniqParser.SwitchCaseClauseContext expr : ctx.cases) {
            List<Expression> conditionExpressions = new ArrayList<>();
            for (int i = 0; i < expr.cond.size(); ++i) {
                conditionExpressions.add((Expression) this.visitExprSingle(expr.cond.get(i)));
            }
            SwitchCase c = new SwitchCase(conditionExpressions, (Expression) this.visitExprSingle(expr.ret));
            cases.add(c);
        }
        Expression defaultCase = (Expression) this.visitExprSingle(ctx.def);
        return new SwitchExpression(condition, cases, defaultCase, createMetadataFromContext(ctx));
    }
    // endregion

    // region quantified
    @Override
    public Node visitTypeSwitchExpr(JsoniqParser.TypeSwitchExprContext ctx) {
        Expression condition = (Expression) this.visitExpr(ctx.cond);
        List<TypeswitchCase> cases = new ArrayList<>();
        for (JsoniqParser.CaseClauseContext expr : ctx.cses) {
            List<SequenceType> union = new ArrayList<>();
            Name variableName = null;
            if (expr.var_ref != null) {
                variableName = ((VariableReferenceExpression) this.visitVarRef(
                    expr.var_ref
                )).getVariableName();
            }
            if (expr.union != null && !expr.union.isEmpty()) {
                for (JsoniqParser.SequenceTypeContext sequenceType : expr.union) {
                    union.add(this.processSequenceType(sequenceType));
                }
            }
            Expression expression = (Expression) this.visitExprSingle(expr.ret);
            cases.add(
                new TypeswitchCase(
                        variableName,
                        union,
                        expression
                )
            );
        }
        Name defaultVariableName = null;
        if (ctx.var_ref != null) {
            defaultVariableName = ((VariableReferenceExpression) this.visitVarRef(
                ctx.var_ref
            )).getVariableName();
        }
        Expression defaultCase = (Expression) this.visitExprSingle(ctx.def);
        return new TypeSwitchExpression(
                condition,
                cases,
                new TypeswitchCase(defaultVariableName, defaultCase),
                createMetadataFromContext(ctx)
        );
    }

    @Override
    public Node visitQuantifiedExpr(JsoniqParser.QuantifiedExprContext ctx) {
        Clause clause = null;
        Expression expression = (Expression) this.visitExprSingle(ctx.exprSingle());
        boolean isUniversal = false;
        if (ctx.ev == null) {
            isUniversal = false;
        } else {
            isUniversal = true;
        }
        for (JsoniqParser.QuantifiedExprVarContext currentVariable : ctx.vars) {
            Expression varExpression;
            SequenceType sequenceType = null;
            Name variableName = ((VariableReferenceExpression) this.visitVarRef(
                currentVariable.varRef()
            )).getVariableName();
            if (currentVariable.sequenceType() != null) {
                sequenceType = this.processSequenceType(currentVariable.sequenceType());
            }

            varExpression = (Expression) this.visitExprSingle(currentVariable.exprSingle());
            Clause newClause = new ForClause(
                    variableName,
                    false,
                    sequenceType,
                    null,
                    varExpression,
                    createMetadataFromContext(currentVariable)
            );
            if (clause != null) {
                clause.chainWith(newClause);
            }
            clause = newClause;
        }
        WhereClause whereClause = null;
        if (!isUniversal) {
            whereClause = new WhereClause(expression, createMetadataFromContext(ctx.exprSingle()));
        } else {
            whereClause = new WhereClause(
                    new NotExpression(expression, createMetadataFromContext(ctx.exprSingle())),
                    createMetadataFromContext(ctx.exprSingle())
            );
        }
        clause.chainWith(whereClause);
        ReturnClause returnClause = new ReturnClause(
                new NullLiteralExpression(generateMetadata(ctx.start)),
                generateMetadata(ctx.start)
        );
        whereClause.chainWith(returnClause);
        Expression flworExpression = new FlworExpression(returnClause, createMetadataFromContext(ctx));
        if (!isUniversal) {
            return new FunctionCallExpression(
                    Name.createVariableInDefaultFunctionNamespace("exists"),
                    Collections.singletonList(flworExpression),
                    createMetadataFromContext(ctx)
            );
        } else {
            return new FunctionCallExpression(
                    Name.createVariableInDefaultFunctionNamespace("empty"),
                    Collections.singletonList(flworExpression),
                    createMetadataFromContext(ctx)
            );
        }
    }

    @Override
    public Node visitTryCatchExpr(JsoniqParser.TryCatchExprContext ctx) {
        Expression tryExpression = (Expression) this.visitExpr(ctx.try_expression);
        Map<String, Expression> catchExpressions = new HashMap<>();
        Expression catchAllExpression = null;
        for (JsoniqParser.CatchClauseContext catchCtx : ctx.catches) {
            Expression catchExpression = (Expression) this.visitExpr(catchCtx.catch_expression);
            for (JsoniqParser.QnameContext qnameCtx : catchCtx.errors) {
                Name name = parseName(qnameCtx, false, false);
                if (!catchExpressions.containsKey(name.getLocalName())) {
                    catchExpressions.put(name.getLocalName(), catchExpression);
                }
            }
            boolean doesCatchAll = !catchCtx.jokers.isEmpty();
            if (doesCatchAll && catchAllExpression == null) {
                catchAllExpression = catchExpression;
            }
        }
        return new TryCatchExpression(
                tryExpression,
                catchExpressions,
                catchAllExpression,
                createMetadataFromContext(ctx)
        );
    }

    // endregion

    private ExceptionMetadata createMetadataFromContext(ParserRuleContext ctx) {
        return generateMetadata(ctx.getStart());
    }

    @Override
    public Node visitVarDecl(JsoniqParser.VarDeclContext ctx) {
        // if there is no 'as sequenceType' is set to null to differentiate from the case of 'as item*'
        // but it is actually treated as if it was item*
        SequenceType seq = null;
        boolean external;
        Name var = ((VariableReferenceExpression) this.visitVarRef(ctx.varRef())).getVariableName();
        if (ctx.sequenceType() != null) {
            seq = this.processSequenceType(ctx.sequenceType());
        }
        external = (ctx.external != null);
        Expression expr = null;
        if (ctx.exprSingle() != null) {
            expr = (Expression) this.visitExprSingle(ctx.exprSingle());
            if (seq != null) {
                expr = new TreatExpression(expr, seq, ErrorCode.UnexpectedTypeErrorCode, expr.getMetadata());
            }
        }

        return new VariableDeclaration(var, external, seq, expr, createMetadataFromContext(ctx));
    }

    public void processNamespaceDecl(JsoniqParser.NamespaceDeclContext ctx) {
        bindNamespace(
            ctx.NCName().getText(),
            processURILiteral(ctx.uriLiteral()),
            generateMetadata(ctx.getStop())
        );
    }

    public void bindNamespace(String prefix, String namespace, ExceptionMetadata metadata) {
        boolean success = this.moduleContext.bindNamespace(
            prefix,
            namespace
        );
        if (!success) {
            throw new NamespacePrefixBoundTwiceException(
                    "Prefix " + prefix + " is bound twice.",
                    metadata
            );
        }
    }

    private String processURILiteral(UriLiteralContext ctx) {
        return ctx.getText().substring(1, ctx.getText().length() - 1);
    }

    private void processEmptySequenceOrder(EmptyOrderDeclContext ctx) {
        if (ctx.emptySequenceOrder.getText().equals("least")) {
            this.moduleContext.setEmptySequenceOrderLeast(true);
        }
        if (ctx.emptySequenceOrder.getText().equals("greatest")) {
            this.moduleContext.setEmptySequenceOrderLeast(false);
        }
    }

    private void processDefaultCollation(DefaultCollationDeclContext ctx) {
        String uri = processURILiteral(ctx.uriLiteral());
        if (!uri.equals(Name.DEFAULT_COLLATION_NS)) {
            throw new DefaultCollationException(
                    "Unknown collation: " + uri,
                    createMetadataFromContext(ctx.uriLiteral())
            );
        }
    }

    public LibraryModule processModuleImport(JsoniqParser.ModuleImportContext ctx) {
        String namespace = processURILiteral(ctx.targetNamespace);
        URI resolvedURI = FileSystemUtil.resolveURI(
            this.moduleContext.getStaticBaseURI(),
            namespace,
            generateMetadata(ctx.getStop())
        );
        LibraryModule libraryModule = null;
        try {
            libraryModule = VisitorHelpers.parseLibraryModuleFromLocation(
                resolvedURI,
                this.configuration,
                this.moduleContext,
                generateMetadata(ctx.getStop())
            );
            if (!resolvedURI.toString().equals(libraryModule.getNamespace())) {
                throw new ModuleNotFoundException(
                        "A module with namespace "
                            + resolvedURI.toString()
                            + " was not found. The namespace of the module at this location was: "
                            + libraryModule.getNamespace(),
                        generateMetadata(ctx.getStop())
                );
            }
        } catch (IOException e) {
            RumbleException exception = new ModuleNotFoundException(
                    "I/O error while attempting to import a module: " + namespace + " Cause: " + e.getMessage(),
                    generateMetadata(ctx.getStop())
            );
            exception.initCause(e);
            throw exception;
        } catch (CannotRetrieveResourceException e) {
            RumbleException exception = new ModuleNotFoundException(
                    "Module not found: " + namespace + " Cause: " + e.getMessage(),
                    generateMetadata(ctx.getStop())
            );
            exception.initCause(e);
            throw exception;
        }
        if (ctx.NCName() != null) {
            bindNamespace(
                ctx.NCName().getText(),
                resolvedURI.toString(),
                generateMetadata(ctx.getStop())
            );
        }
        return libraryModule;
    }

    public ExceptionMetadata generateMetadata(Token token) {
        return new ExceptionMetadata(
                this.moduleContext.getStaticBaseURI().toString(),
                token.getLine(),
                token.getCharPositionInLine()
        );
    }

}

<|MERGE_RESOLUTION|>--- conflicted
+++ resolved
@@ -99,16 +99,10 @@
 import org.rumbledb.expressions.primary.ObjectConstructorExpression;
 import org.rumbledb.expressions.primary.StringLiteralExpression;
 import org.rumbledb.expressions.primary.VariableReferenceExpression;
-<<<<<<< HEAD
-import org.rumbledb.expressions.quantifiers.QuantifiedExpression;
-import org.rumbledb.expressions.quantifiers.QuantifiedExpressionVar;
-import org.rumbledb.expressions.typing.*;
-=======
 import org.rumbledb.expressions.typing.CastExpression;
 import org.rumbledb.expressions.typing.CastableExpression;
 import org.rumbledb.expressions.typing.InstanceOfExpression;
 import org.rumbledb.expressions.typing.TreatExpression;
->>>>>>> 5784cf43
 import org.rumbledb.parser.JsoniqParser;
 import org.rumbledb.parser.JsoniqParser.DefaultCollationDeclContext;
 import org.rumbledb.parser.JsoniqParser.EmptyOrderDeclContext;
@@ -116,13 +110,9 @@
 import org.rumbledb.parser.JsoniqParser.SetterContext;
 import org.rumbledb.parser.JsoniqParser.UriLiteralContext;
 import org.rumbledb.runtime.functions.input.FileSystemUtil;
-<<<<<<< HEAD
-import org.rumbledb.types.*;
-=======
 import org.rumbledb.types.AtomicItemType;
 import org.rumbledb.types.ItemType;
 import org.rumbledb.types.SequenceType;
->>>>>>> 5784cf43
 
 import static org.rumbledb.types.SequenceType.MOST_GENERAL_SEQUENCE_TYPE;
 
@@ -1144,32 +1134,7 @@
         if (ctx.item == null) {
             return SequenceType.EMPTY_SEQUENCE;
         }
-<<<<<<< HEAD
-        ItemType itemType;
-        JsoniqParser.FunctionTestContext fnCtx = ctx.item.functionTest();
-        if (fnCtx == null) {
-            // non-function item type
-            itemType = ItemType.getItemTypeByName(ctx.item.getText());
-        } else {
-            // function item type
-            JsoniqParser.TypedFunctionTestContext typedFnCtx = fnCtx.typedFunctionTest();
-            if (typedFnCtx == null) {
-                // function(*)
-                itemType = FunctionItemType.ANYFUNCTION;
-            } else {
-                // typed function
-                SequenceType rt = processSequenceType(typedFnCtx.rt);
-                List<SequenceType> st = typedFnCtx.st.stream()
-                    .map(this::processSequenceType)
-                    .collect(Collectors.toList());
-                FunctionSignature signature = new FunctionSignature(st, rt);
-                itemType = new FunctionItemType(signature);
-            }
-        }
-
-=======
         ItemType itemType = processItemType(ctx.item);
->>>>>>> 5784cf43
         if (ctx.question.size() > 0) {
             return new SequenceType(
                     itemType,
