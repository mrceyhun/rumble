--- conflicted
+++ resolved
@@ -291,10 +291,6 @@
                 );
             }
             this.visit(c.getReturnExpression(), caseContext);
-<<<<<<< HEAD
-            // return the given context unchanged as defined variables go out of scope
-=======
->>>>>>> dbde833b
         }
 
         String defaultCaseVariableName = expression.getDefaultVariableName();
