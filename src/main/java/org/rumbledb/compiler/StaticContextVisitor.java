/*
 * Licensed to the Apache Software Foundation (ASF) under one or more
 * contributor license agreements. See the NOTICE file distributed with
 * this work for additional information regarding copyright ownership.
 * The ASF licenses this file to You under the Apache License, Version 2.0
 * (the "License"); you may not use this file except in compliance with
 * the License. You may obtain a copy of the License at
 *
 * http://www.apache.org/licenses/LICENSE-2.0
 *
 * Unless required by applicable law or agreed to in writing, software
 * distributed under the License is distributed on an "AS IS" BASIS,
 * WITHOUT WARRANTIES OR CONDITIONS OF ANY KIND, either express or implied.
 * See the License for the specific language governing permissions and
 * limitations under the License.
 *
 * Authors: Stefan Irimescu, Can Berker Cikis
 *
 */

package org.rumbledb.compiler;

import org.rumbledb.context.StaticContext;
import org.rumbledb.exceptions.UndeclaredVariableException;
import org.rumbledb.expressions.AbstractNodeVisitor;
import org.rumbledb.expressions.Expression;
import org.rumbledb.expressions.Node;
import org.rumbledb.expressions.control.TypeSwitchExpression;
import org.rumbledb.expressions.control.TypeswitchCase;
import org.rumbledb.expressions.flowr.Clause;
import org.rumbledb.expressions.flowr.CountClause;
import org.rumbledb.expressions.flowr.FlworExpression;
import org.rumbledb.expressions.flowr.GroupByVariableDeclaration;
import org.rumbledb.expressions.flowr.ForClause;
import org.rumbledb.expressions.flowr.GroupByClause;
import org.rumbledb.expressions.flowr.LetClause;
import org.rumbledb.expressions.module.VariableDeclaration;
import org.rumbledb.expressions.primary.FunctionCallExpression;
import org.rumbledb.expressions.primary.InlineFunctionExpression;
import org.rumbledb.expressions.primary.VariableReferenceExpression;
import org.rumbledb.expressions.quantifiers.QuantifiedExpression;
import org.rumbledb.expressions.quantifiers.QuantifiedExpressionVar;
import org.rumbledb.types.ItemType;
import org.rumbledb.types.SequenceType;

import sparksoniq.jsoniq.ExecutionMode;

/**
 * Static context visitor implements a multi-pass algorithm that enables function hoisting
 */
public class StaticContextVisitor extends AbstractNodeVisitor<StaticContext> {

    private VisitorConfig visitorConfig;

    StaticContextVisitor() {
        this.visitorConfig = VisitorConfig.staticContextVisitorInitialPassConfig;
    }

    void setVisitorConfig(VisitorConfig visitorConfig) {
        this.visitorConfig = visitorConfig;
    }

    @Override
    protected StaticContext defaultAction(Node node, StaticContext argument) {
        StaticContext generatedContext = visitDescendants(node, argument);
        // initialize execution mode by visiting children and expressions first, then calling initialize methods
        node.initHighestExecutionMode(this.visitorConfig);
        return generatedContext;
    }

    @Override
    public StaticContext visit(Node node, StaticContext argument) {
        if (argument == null) {
            argument = new StaticContext();
        }
        if (node instanceof Expression) {
            ((Expression) node).setStaticContext(argument);
        }
        return node.accept(this, argument);
    }

    // region primary
    @Override
    public StaticContext visitVariableReference(VariableReferenceExpression expression, StaticContext argument) {
        String variableName = expression.getVariableName();
        if (!argument.isInScope(variableName)) {
            throw new UndeclaredVariableException(
                    "Uninitialized variable reference: " + variableName,
                    expression.getMetadata()
            );
        } else {
            expression.setType(argument.getVariableSequenceType(variableName));
            expression.setHighestExecutionMode(argument.getVariableStorageMode(variableName));
            return argument;
        }
    }

    @Override
    public StaticContext visitFunctionDeclaration(InlineFunctionExpression expression, StaticContext argument) {
        // define a static context for the function body, add params to the context and visit the body expression
        StaticContext functionDeclarationContext = new StaticContext(argument);
        expression.getParams()
            .forEach(
                (paramName, sequenceType) -> functionDeclarationContext.addVariable(
                    paramName,
                    sequenceType,
                    expression.getMetadata(),
                    ExecutionMode.LOCAL // static udf currently supports materialized(local) params, not RDDs or DFs
                )
            );
        // visit the body first to make its execution mode available while adding the function to the catalog
        this.visit(expression.getBody(), functionDeclarationContext);
        expression.initHighestExecutionMode(this.visitorConfig);
        expression.registerUserDefinedFunctionExecutionMode(
            this.visitorConfig
        );
        return functionDeclarationContext;
    }

    @Override
    public StaticContext visitFunctionCall(FunctionCallExpression expression, StaticContext argument) {
        visitDescendants(expression, argument);
        expression.initFunctionCallHighestExecutionMode(this.visitorConfig);
        return argument;
    }
    // endregion

    // region FLWOR
    @Override
    public StaticContext visitFlowrExpression(FlworExpression expression, StaticContext argument) {
        Clause clause = expression.getReturnClause().getFirstClause();
        StaticContext result = this.visit(clause, argument);
        while (clause != null) {
            result = this.visit(clause, result);
            clause = clause.getNextClause();
        }
        return argument;
    }

    // region FLWOR vars
    @Override
    public StaticContext visitForClause(ForClause clause, StaticContext argument) {
        // TODO visit at...
        this.visit(clause.getExpression(), argument);
        clause.initHighestExecutionMode(this.visitorConfig);

        StaticContext result = new StaticContext(argument);
        result.addVariable(
            clause.getVariableName(),
            clause.getSequenceType(),
            clause.getMetadata(),
            clause.getVariableHighestStorageMode(this.visitorConfig)
        );

        if (clause.getPositionalVariableName() != null) {
            result.addVariable(
                clause.getPositionalVariableName(),
                new SequenceType(ItemType.integerItem),
                clause.getMetadata(),
                ExecutionMode.LOCAL
            );
        }
        return result;
    }

    @Override
    public StaticContext visitLetClause(LetClause clause, StaticContext argument) {
        this.visit(clause.getExpression(), argument);
        clause.initHighestExecutionMode(this.visitorConfig);

        StaticContext result = new StaticContext(argument);
        result.addVariable(
            clause.getVariableName(),
            clause.getSequenceType(),
            clause.getMetadata(),
            clause.getVariableHighestStorageMode(this.visitorConfig)
        );

        return result;
    }

    @Override
<<<<<<< HEAD
    public StaticContext visitGroupByClauseVar(GroupByClauseVar expression, StaticContext argument) {
        StaticContext groupByClauseContext;
        if (expression.getExpression() != null) {
            // if a variable declaration takes place
            this.visit(expression.getExpression(), argument);
            expression.initHighestExecutionAndVariableHighestStorageModes(this.visitorConfig);
            groupByClauseContext = visitFlowrVarDeclaration(expression, argument);
        } else {
            // if a variable is only referenced, use the context as is
            groupByClauseContext = argument;
=======
    public StaticContext visitGroupByClause(GroupByClause clause, StaticContext argument) {
        StaticContext groupByClauseContext = new StaticContext(argument);
        for (GroupByVariableDeclaration variable : clause.getGroupVariables()) {
            if (variable.getExpression() != null) {
                // if a variable declaration takes place
                this.visit(variable.getExpression(), argument);
                // initialize execution and storage modes and then add the variable to the context
                groupByClauseContext.addVariable(
                    variable.getVariableName(),
                    variable.getSequenceType(),
                    clause.getMetadata(),
                    ExecutionMode.LOCAL
                );
            } else if (!argument.isInScope(variable.getVariableName())) {
                throw new UndeclaredVariableException(
                        "Uninitialized variable reference: " + variable.getVariableName(),
                        clause.getMetadata()
                );
            }
>>>>>>> ca673153
        }
        clause.initHighestExecutionMode(this.visitorConfig);
        return groupByClauseContext;
    }

    @Override
    public StaticContext visitCountClause(CountClause expression, StaticContext argument) {
        expression.initHighestExecutionMode(this.visitorConfig);
        StaticContext result = new StaticContext(argument);
        result.addVariable(
            expression.getCountVariable().getVariableName(),
            new SequenceType(ItemType.integerItem, SequenceType.Arity.One),
            expression.getMetadata(),
            ExecutionMode.LOCAL
        );
        this.visit(expression.getCountVariable(), result);
        return result;
    }

    // endregion

    // region quantifiers
    @Override
    public StaticContext visitQuantifiedExpression(QuantifiedExpression expression, StaticContext argument) {
        StaticContext contextWithQuantifiedExpressionVariables = argument;
        for (QuantifiedExpressionVar clause : expression.getVariables()) {
            this.visit(clause.getExpression(), contextWithQuantifiedExpressionVariables);
            expression.initHighestExecutionMode(this.visitorConfig);

            // create a child context, add the variable and return it
            StaticContext result = new StaticContext(contextWithQuantifiedExpressionVariables);
            result.addVariable(
                clause.getVariableName(),
                clause.getSequenceType(),
                expression.getMetadata(),
                ExecutionMode.LOCAL
            );
            contextWithQuantifiedExpressionVariables = result;
        }
        // validate expression with the defined variables
        this.visit(expression.getEvaluationExpression(), contextWithQuantifiedExpressionVariables);
        expression.initHighestExecutionMode(this.visitorConfig);
        // return the given context unchanged as defined variables go out of scope
        return argument;
    }
    // endregion

    // region control
    @Override
    public StaticContext visitTypeSwitchExpression(TypeSwitchExpression expression, StaticContext argument) {
        this.visit(expression.getTestCondition(), argument);
        for (TypeswitchCase c : expression.getCases()) {
            StaticContext caseContext = new StaticContext(argument);
            String variableName = c.getVariableName();
            if (variableName != null) {
                caseContext.addVariable(
                    variableName,
                    null,
                    expression.getMetadata(),
                    ExecutionMode.LOCAL
                );
            }
            this.visit(c.getReturnExpression(), caseContext);
        }

        String defaultCaseVariableName = expression.getDefaultCase().getVariableName();
        if (defaultCaseVariableName == null) {
            this.visit(expression.getDefaultCase().getReturnExpression(), argument);
        } else {
            // add variable to child context to visit default return expression
            StaticContext defaultCaseStaticContext = new StaticContext(argument);
            defaultCaseStaticContext.addVariable(
                defaultCaseVariableName,
                null,
                expression.getMetadata(),
                ExecutionMode.LOCAL
            );
            this.visit(expression.getDefaultCase().getReturnExpression(), defaultCaseStaticContext);
        }
        expression.initHighestExecutionMode(this.visitorConfig);
        // return the given context unchanged as defined variables go out of scope
        return argument;
    }
    // endregion

    @Override
    public StaticContext visitVariableDeclaration(VariableDeclaration variableDeclaration, StaticContext argument) {
        variableDeclaration.initHighestExecutionMode(this.visitorConfig);
        StaticContext result = new StaticContext(argument);
        result.addVariable(
            variableDeclaration.getVariableName(),
            variableDeclaration.getSequenceType(),
            variableDeclaration.getMetadata(),
            variableDeclaration.getVariableHighestStorageMode(this.visitorConfig)
        );
        return result;
    }

}<|MERGE_RESOLUTION|>--- conflicted
+++ resolved
@@ -180,25 +180,12 @@
     }
 
     @Override
-<<<<<<< HEAD
-    public StaticContext visitGroupByClauseVar(GroupByClauseVar expression, StaticContext argument) {
-        StaticContext groupByClauseContext;
-        if (expression.getExpression() != null) {
-            // if a variable declaration takes place
-            this.visit(expression.getExpression(), argument);
-            expression.initHighestExecutionAndVariableHighestStorageModes(this.visitorConfig);
-            groupByClauseContext = visitFlowrVarDeclaration(expression, argument);
-        } else {
-            // if a variable is only referenced, use the context as is
-            groupByClauseContext = argument;
-=======
     public StaticContext visitGroupByClause(GroupByClause clause, StaticContext argument) {
         StaticContext groupByClauseContext = new StaticContext(argument);
         for (GroupByVariableDeclaration variable : clause.getGroupVariables()) {
             if (variable.getExpression() != null) {
                 // if a variable declaration takes place
                 this.visit(variable.getExpression(), argument);
-                // initialize execution and storage modes and then add the variable to the context
                 groupByClauseContext.addVariable(
                     variable.getVariableName(),
                     variable.getSequenceType(),
@@ -211,7 +198,6 @@
                         clause.getMetadata()
                 );
             }
->>>>>>> ca673153
         }
         clause.initHighestExecutionMode(this.visitorConfig);
         return groupByClauseContext;
