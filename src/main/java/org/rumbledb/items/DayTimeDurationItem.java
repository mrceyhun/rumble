--- conflicted
+++ resolved
@@ -4,14 +4,6 @@
 import com.esotericsoftware.kryo.io.Input;
 import org.joda.time.Period;
 import org.joda.time.PeriodType;
-<<<<<<< HEAD
-import org.rumbledb.api.Item;
-import org.rumbledb.exceptions.ExceptionMetadata;
-import org.rumbledb.exceptions.UnexpectedTypeException;
-import org.rumbledb.expressions.comparison.ComparisonExpression;
-import org.rumbledb.runtime.flwor.NativeClauseContext;
-=======
->>>>>>> 5784cf43
 import org.rumbledb.types.AtomicItemType;
 import org.rumbledb.types.ItemType;
 
@@ -50,14 +42,6 @@
     }
 
     @Override
-<<<<<<< HEAD
-    public boolean isTypeOf(ItemType type) {
-        return type.equals(AtomicItemType.dayTimeDurationItem) || super.isTypeOf(type);
-    }
-
-    @Override
-=======
->>>>>>> 5784cf43
     public void read(Kryo kryo, Input input) {
         this.value = getDurationFromString(input.readString(), AtomicItemType.dayTimeDurationItem).normalizedStandard(
             PeriodType.dayTime()
@@ -66,88 +50,7 @@
     }
 
     @Override
-<<<<<<< HEAD
-    public boolean isCastableAs(ItemType itemType) {
-        return itemType.equals(AtomicItemType.dayTimeDurationItem)
-            ||
-            itemType.equals(AtomicItemType.yearMonthDurationItem)
-            ||
-            itemType.equals(AtomicItemType.durationItem)
-            ||
-            itemType.equals(AtomicItemType.stringItem);
-    }
-
-    @Override
-    public Item castAs(ItemType itemType) {
-        if (itemType.equals(AtomicItemType.durationItem)) {
-            return ItemFactory.getInstance().createDurationItem(this.getValue());
-        }
-        if (itemType.equals(AtomicItemType.dayTimeDurationItem)) {
-            return this;
-        }
-        if (itemType.equals(AtomicItemType.yearMonthDurationItem)) {
-            return ItemFactory.getInstance().createYearMonthDurationItem(this.getValue());
-        }
-        if (itemType.equals(AtomicItemType.stringItem)) {
-            return ItemFactory.getInstance().createStringItem(this.serialize());
-        }
-        throw new ClassCastException();
-    }
-
-    @Override
-    public Item compareItem(
-            Item other,
-            ComparisonExpression.ComparisonOperator comparisonOperator,
-            ExceptionMetadata metadata
-    ) {
-        if (other.isDuration() && !other.isDayTimeDuration() && !other.isYearMonthDuration()) {
-            return other.compareItem(this, comparisonOperator, metadata);
-        } else if (!other.isDayTimeDuration() && !other.isNull()) {
-            throw new UnexpectedTypeException(
-                    "\""
-                        + this.getDynamicType().toString()
-                        + "\": invalid type: can not compare for equality to type \""
-                        + other.getDynamicType().toString()
-                        + "\"",
-                    metadata
-            );
-        }
-        return super.compareItem(other, comparisonOperator, metadata);
-    }
-
-    @Override
-    public Item add(Item other) {
-        if (other.isDateTime()) {
-            return ItemFactory.getInstance()
-                .createDateTimeItem(other.getDateTimeValue().plus(this.getValue()), other.hasTimeZone());
-        }
-        if (other.isDate()) {
-            return ItemFactory.getInstance()
-                .createDateItem(other.getDateTimeValue().plus(this.getValue()), other.hasDateTime());
-        }
-        if (other.isTime()) {
-            return ItemFactory.getInstance()
-                .createTimeItem(other.getDateTimeValue().plus(this.getValue()), other.hasDateTime());
-        }
-        return ItemFactory.getInstance().createDayTimeDurationItem(this.getValue().plus(other.getDurationValue()));
-    }
-
-    @Override
-    public Item subtract(Item other) {
-        return ItemFactory.getInstance().createDayTimeDurationItem(this.getValue().minus(other.getDurationValue()));
-    }
-
-    @Override
     public ItemType getDynamicType() {
         return AtomicItemType.dayTimeDurationItem;
     }
-
-    @Override
-    public NativeClauseContext generateNativeQuery(NativeClauseContext context) {
-        return NativeClauseContext.NoNativeQuery;
-=======
-    public ItemType getDynamicType() {
-        return AtomicItemType.dayTimeDurationItem;
->>>>>>> 5784cf43
-    }
 }