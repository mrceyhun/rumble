--- conflicted
+++ resolved
@@ -41,12 +41,7 @@
 import org.rumbledb.exceptions.ParsingException;
 import org.rumbledb.exceptions.RumbleException;
 import org.rumbledb.items.ItemFactory;
-<<<<<<< HEAD
 import com.dslplatform.json.JsonReader;
-=======
-import com.google.gson.stream.JsonReader;
-import com.google.gson.stream.JsonToken;
->>>>>>> 4a057ae6
 import org.rumbledb.types.ItemType;
 import scala.collection.mutable.WrappedArray;
 import sparksoniq.spark.SparkSessionManager;
@@ -67,7 +62,6 @@
     private static final DataType vectorType = new VectorUDT();
     public static final DataType decimalType = new DecimalType(30, 15); // 30 and 15 are arbitrary
 
-<<<<<<< HEAD
     public static Item getItemFromObject(JsonReader<Object> object, ExceptionMetadata metadata, boolean isTopLevel) {
         try {
             if (isTopLevel) {
@@ -98,15 +92,6 @@
                     token = object.getNextToken();
                 }
                 String number = sb.toString();
-=======
-    public static Item getItemFromObject(JsonReader object, ExceptionMetadata metadata) {
-        try {
-            if (object.peek() == JsonToken.STRING) {
-                return ItemFactory.getInstance().createStringItem(object.nextString());
-            }
-            if (object.peek() == JsonToken.NUMBER) {
-                String number = object.nextString();
->>>>>>> 4a057ae6
                 if (number.contains("E") || number.contains("e")) {
                     return ItemFactory.getInstance().createDoubleItem(Double.parseDouble(number));
                 }
@@ -115,7 +100,6 @@
                 }
                 return ItemFactory.getInstance().createIntegerItem(number);
             }
-<<<<<<< HEAD
             if (token == 't') {
                 if (!object.wasTrue()) {
                     throw new ParsingException("Parsing error! true expected", metadata);
@@ -158,21 +142,10 @@
                 }
                 if (!isTopLevel) {
                     object.getNextToken();
-=======
-            if (object.peek() == JsonToken.BOOLEAN) {
-                return ItemFactory.getInstance().createBooleanItem(object.nextBoolean());
-            }
-            if (object.peek() == JsonToken.BEGIN_ARRAY) {
-                List<Item> values = new ArrayList<>();
-                object.beginArray();
-                while (object.hasNext()) {
-                    values.add(getItemFromObject(object, metadata));
->>>>>>> 4a057ae6
                 }
                 object.endArray();
                 return ItemFactory.getInstance().createArrayItem(values);
             }
-<<<<<<< HEAD
             if (token == '{') {
                 List<String> keys = new ArrayList<>();
                 List<Item> values = new ArrayList<>();
@@ -200,21 +173,11 @@
                 }
                 if (!isTopLevel) {
                     object.getNextToken();
-=======
-            if (object.peek() == JsonToken.BEGIN_OBJECT) {
-                List<String> keys = new ArrayList<>();
-                List<Item> values = new ArrayList<>();
-                object.beginObject();
-                while (object.hasNext()) {
-                    keys.add(object.nextName());
-                    values.add(getItemFromObject(object, metadata));
->>>>>>> 4a057ae6
                 }
                 object.endObject();
                 return ItemFactory.getInstance()
                     .createObjectItem(keys, values, metadata);
             }
-<<<<<<< HEAD
             if (token == 'n') {
                 if (!object.wasNull()) {
                     throw new ParsingException("Parsing error! null expected", metadata);
@@ -238,20 +201,6 @@
             );
             ex.initCause(e);
             throw ex;
-=======
-            if (object.peek() == JsonToken.NULL) {
-                object.nextNull();
-                return ItemFactory.getInstance().createNullItem();
-            }
-            throw new ParsingException("Invalid value found while parsing. JSON is not well-formed!", metadata);
-        } catch (Exception e) {
-            RumbleException r = new ParsingException(
-                    "An error happened while parsing JSON. JSON is not well-formed! Hint: if you use json-file(), it must be in the JSON Lines format, with one value per line. If this is not the case, consider using json-doc().",
-                    metadata
-            );
-            r.initCause(e);
-            throw r;
->>>>>>> 4a057ae6
         }
     }
 
