--- conflicted
+++ resolved
@@ -37,13 +37,10 @@
 import org.rumbledb.exceptions.OurBadException;
 import org.rumbledb.exceptions.UnexpectedTypeException;
 import org.rumbledb.expressions.comparison.ComparisonExpression;
-<<<<<<< HEAD
 import org.rumbledb.types.AtomicItemType;
-=======
 import org.rumbledb.runtime.RuntimeIterator;
 import org.rumbledb.runtime.typing.InstanceOfIterator;
 import org.rumbledb.types.FunctionSignature;
->>>>>>> 0fd4b869
 import org.rumbledb.types.ItemType;
 import java.math.BigDecimal;
 import java.math.BigInteger;
@@ -176,14 +173,6 @@
     }
 
     @Override
-<<<<<<< HEAD
-    public boolean isTypeOf(ItemType type) {
-        return type.equals(AtomicItemType.stringItem) || super.isTypeOf(type);
-    }
-
-    @Override
-=======
->>>>>>> 0fd4b869
     public boolean isCastableAs(ItemType itemType) {
         if (itemType.equals(AtomicItemType.stringItem)) {
             return true;
