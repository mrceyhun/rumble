/*
 * Licensed to the Apache Software Foundation (ASF) under one or more
 * contributor license agreements. See the NOTICE file distributed with
 * this work for additional information regarding copyright ownership.
 * The ASF licenses this file to You under the Apache License, Version 2.0
 * (the "License"); you may not use this file except in compliance with
 * the License. You may obtain a copy of the License at
 *
 * http://www.apache.org/licenses/LICENSE-2.0
 *
 * Unless required by applicable law or agreed to in writing, software
 * distributed under the License is distributed on an "AS IS" BASIS,
 * WITHOUT WARRANTIES OR CONDITIONS OF ANY KIND, either express or implied.
 * See the License for the specific language governing permissions and
 * limitations under the License.
 *
 * Authors: Stefan Irimescu, Can Berker Cikis
 *
 */

package org.rumbledb.items;

import com.esotericsoftware.kryo.Kryo;
import com.esotericsoftware.kryo.io.Input;
import com.esotericsoftware.kryo.io.Output;

import org.rumbledb.api.Item;
<<<<<<< HEAD
import org.rumbledb.runtime.flwor.NativeClauseContext;
=======
import org.rumbledb.exceptions.ExceptionMetadata;
import org.rumbledb.expressions.comparison.ComparisonExpression.ComparisonOperator;
import org.rumbledb.runtime.operational.ComparisonIterator;
>>>>>>> 5784cf43
import org.rumbledb.types.AtomicItemType;
import org.rumbledb.types.ItemType;

import java.net.URI;
import java.net.URISyntaxException;

public class AnyURIItem implements Item {


    private static final long serialVersionUID = 1L;
    private URI value;

    public AnyURIItem() {
        super();
    }

    public AnyURIItem(String value) {
        super();
        this.value = parseAnyURIString(value);
    }

    @Override
    public boolean equals(Object otherItem) {
        if (otherItem instanceof Item) {
            long c = ComparisonIterator.compareItems(
                this,
                (Item) otherItem,
                ComparisonOperator.VC_EQ,
                ExceptionMetadata.EMPTY_METADATA
            );
            return c == 0;
        }
        return false;
    }

    static URI parseAnyURIString(String anyURIString) throws IllegalArgumentException {
        if (anyURIString == null)
            throw new IllegalArgumentException();
        try {
            return new URI(anyURIString);
        } catch (URISyntaxException e) {
            throw new IllegalArgumentException(e.getMessage());
        }
    }

    @Override
    public String getStringValue() {
        return this.getValue().toString();
    }

    @Override
    public boolean getEffectiveBooleanValue() {
        return !this.getStringValue().isEmpty();
    }

    @Override
    public int hashCode() {
        return this.getValue().hashCode();
    }

    public URI getValue() {
        return this.value;
    }

    @Override
<<<<<<< HEAD
    public boolean canBePromotedTo(ItemType type) {
        return type.equals(AtomicItemType.stringItem);
    }

    @Override
    public Item castAs(ItemType itemType) {
        if (itemType.equals(AtomicItemType.stringItem)) {
            return ItemFactory.getInstance().createStringItem(this.getStringValue());
        }
        if (itemType.equals(AtomicItemType.anyURIItem)) {
            return this;
        }
        throw new ClassCastException();
    }

    @Override
    public boolean isCastableAs(ItemType itemType) {
        return (itemType.equals(AtomicItemType.anyURIItem) || itemType.equals(AtomicItemType.stringItem));
    }

    @Override
=======
>>>>>>> 5784cf43
    public String serialize() {
        return this.getStringValue();
    }

    @Override
    public void write(Kryo kryo, Output output) {
        kryo.writeObject(output, this.getValue());
    }

    @Override
    public void read(Kryo kryo, Input input) {
        this.value = kryo.readObject(input, URI.class);
    }

    @Override
    public boolean isAnyURI() {
        return true;
    }

    @Override
<<<<<<< HEAD
    public boolean isTypeOf(ItemType type) {
        return type.equals(AtomicItemType.anyURIItem) || super.isTypeOf(type);
    }

    @Override
    public ItemType getDynamicType() {
        return AtomicItemType.anyURIItem;
    }

    @Override
    public NativeClauseContext generateNativeQuery(NativeClauseContext context) {
        return NativeClauseContext.NoNativeQuery;
=======
    public ItemType getDynamicType() {
        return AtomicItemType.anyURIItem;
    }

    @Override
    public boolean isAtomic() {
        return true;
>>>>>>> 5784cf43
    }
}<|MERGE_RESOLUTION|>--- conflicted
+++ resolved
@@ -25,13 +25,9 @@
 import com.esotericsoftware.kryo.io.Output;
 
 import org.rumbledb.api.Item;
-<<<<<<< HEAD
-import org.rumbledb.runtime.flwor.NativeClauseContext;
-=======
 import org.rumbledb.exceptions.ExceptionMetadata;
 import org.rumbledb.expressions.comparison.ComparisonExpression.ComparisonOperator;
 import org.rumbledb.runtime.operational.ComparisonIterator;
->>>>>>> 5784cf43
 import org.rumbledb.types.AtomicItemType;
 import org.rumbledb.types.ItemType;
 
@@ -97,30 +93,6 @@
     }
 
     @Override
-<<<<<<< HEAD
-    public boolean canBePromotedTo(ItemType type) {
-        return type.equals(AtomicItemType.stringItem);
-    }
-
-    @Override
-    public Item castAs(ItemType itemType) {
-        if (itemType.equals(AtomicItemType.stringItem)) {
-            return ItemFactory.getInstance().createStringItem(this.getStringValue());
-        }
-        if (itemType.equals(AtomicItemType.anyURIItem)) {
-            return this;
-        }
-        throw new ClassCastException();
-    }
-
-    @Override
-    public boolean isCastableAs(ItemType itemType) {
-        return (itemType.equals(AtomicItemType.anyURIItem) || itemType.equals(AtomicItemType.stringItem));
-    }
-
-    @Override
-=======
->>>>>>> 5784cf43
     public String serialize() {
         return this.getStringValue();
     }
@@ -141,20 +113,6 @@
     }
 
     @Override
-<<<<<<< HEAD
-    public boolean isTypeOf(ItemType type) {
-        return type.equals(AtomicItemType.anyURIItem) || super.isTypeOf(type);
-    }
-
-    @Override
-    public ItemType getDynamicType() {
-        return AtomicItemType.anyURIItem;
-    }
-
-    @Override
-    public NativeClauseContext generateNativeQuery(NativeClauseContext context) {
-        return NativeClauseContext.NoNativeQuery;
-=======
     public ItemType getDynamicType() {
         return AtomicItemType.anyURIItem;
     }
@@ -162,6 +120,5 @@
     @Override
     public boolean isAtomic() {
         return true;
->>>>>>> 5784cf43
     }
 }