--- conflicted
+++ resolved
@@ -12,15 +12,8 @@
 import org.joda.time.format.PeriodFormatterBuilder;
 import org.rumbledb.api.Item;
 import org.rumbledb.exceptions.ExceptionMetadata;
-<<<<<<< HEAD
-import org.rumbledb.exceptions.IteratorFlowException;
-import org.rumbledb.exceptions.UnexpectedTypeException;
-import org.rumbledb.expressions.comparison.ComparisonExpression;
-import org.rumbledb.runtime.flwor.NativeClauseContext;
-=======
 import org.rumbledb.expressions.comparison.ComparisonExpression.ComparisonOperator;
 import org.rumbledb.runtime.operational.ComparisonIterator;
->>>>>>> 5784cf43
 import org.rumbledb.types.AtomicItemType;
 import org.rumbledb.types.ItemType;
 
@@ -126,42 +119,6 @@
     }
 
     @Override
-<<<<<<< HEAD
-    public boolean isTypeOf(ItemType type) {
-        return type.equals(AtomicItemType.durationItem) || super.isTypeOf(type);
-    }
-
-    @Override
-    public boolean isCastableAs(ItemType itemType) {
-        return itemType.equals(AtomicItemType.durationItem)
-            ||
-            itemType.equals(AtomicItemType.yearMonthDurationItem)
-            ||
-            itemType.equals(AtomicItemType.dayTimeDurationItem)
-            ||
-            itemType.equals(AtomicItemType.stringItem);
-    }
-
-    @Override
-    public Item castAs(ItemType itemType) {
-        if (itemType.equals(AtomicItemType.durationItem)) {
-            return this;
-        }
-        if (itemType.equals(AtomicItemType.yearMonthDurationItem)) {
-            return ItemFactory.getInstance().createYearMonthDurationItem(this.getValue());
-        }
-        if (itemType.equals(AtomicItemType.dayTimeDurationItem)) {
-            return ItemFactory.getInstance().createDayTimeDurationItem(this.getValue());
-        }
-        if (itemType.equals(AtomicItemType.stringItem)) {
-            return ItemFactory.getInstance().createStringItem(this.serialize());
-        }
-        throw new ClassCastException();
-    }
-
-    @Override
-=======
->>>>>>> 5784cf43
     public String serialize() {
         if (this.isNegative) {
             return '-' + this.getValue().negated().toString();
@@ -259,13 +216,5 @@
     @Override
     public ItemType getDynamicType() {
         return AtomicItemType.durationItem;
-<<<<<<< HEAD
-    }
-
-    @Override
-    public NativeClauseContext generateNativeQuery(NativeClauseContext context) {
-        return NativeClauseContext.NoNativeQuery;
-=======
->>>>>>> 5784cf43
     }
 }