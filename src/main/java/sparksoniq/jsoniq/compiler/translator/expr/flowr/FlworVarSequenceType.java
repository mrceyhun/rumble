/*
 * Licensed to the Apache Software Foundation (ASF) under one or more
 * contributor license agreements.  See the NOTICE file distributed with
 * this work for additional information regarding copyright ownership.
 * The ASF licenses this file to You under the Apache License, Version 2.0
 * (the "License"); you may not use this file except in compliance with
 * the License.  You may obtain a copy of the License at
 *
 *     http://www.apache.org/licenses/LICENSE-2.0
 *
 * Unless required by applicable law or agreed to in writing, software
 * distributed under the License is distributed on an "AS IS" BASIS,
 * WITHOUT WARRANTIES OR CONDITIONS OF ANY KIND, either express or implied.
 * See the License for the specific language governing permissions and
 * limitations under the License.
 *
 * Authors: Stefan Irimescu, Can Berker Cikis
 *
 */

package sparksoniq.jsoniq.compiler.translator.expr.flowr;


import sparksoniq.jsoniq.compiler.translator.expr.Expression;
import sparksoniq.jsoniq.compiler.translator.expr.ExpressionOrClause;
import sparksoniq.jsoniq.compiler.translator.metadata.ExpressionMetadata;
import sparksoniq.semantics.types.AtomicTypes;
import sparksoniq.semantics.types.ItemType;
import sparksoniq.semantics.types.ItemTypes;
import sparksoniq.semantics.types.SequenceType;

import java.util.ArrayList;
import java.util.List;

public class FlworVarSequenceType extends Expression {

    private SequenceType _sequence;
    private boolean isEmpty;

    public FlworVarSequenceType(ExpressionMetadata metadata) {
        super(metadata);
        this._sequence = new SequenceType();
        this.isEmpty = true;
    }

    public FlworVarSequenceType(ItemTypes item, SequenceType.Arity arity, ExpressionMetadata metadata) {
        super(metadata);
        this._sequence = new SequenceType(new ItemType(item), arity);
        this.isEmpty = false;

    }

    public FlworVarSequenceType(ItemTypes item, ExpressionMetadata metadata) {
        super(metadata);
        this._sequence = new SequenceType(new ItemType(item), SequenceType.Arity.One);
        this.isEmpty = false;

    }

    public static ItemTypes getItemType(String text) {
        text = text.toLowerCase();
        switch (text) {
            case "object":
                return ItemTypes.ObjectItem;
            case "atomic":
                return ItemTypes.AtomicItem;
            case "string":
                return ItemTypes.StringItem;
            case "integer":
                return ItemTypes.IntegerItem;
            case "decimal":
                return ItemTypes.DecimalItem;
            case "double":
                return ItemTypes.DoubleItem;
            case "boolean":
                return ItemTypes.BooleanItem;
            case "null":
                return ItemTypes.NullItem;
            case "array":
                return ItemTypes.ArrayItem;
            case "json-item":
                return ItemTypes.JSONItem;
<<<<<<< HEAD
            case "duration":
                return ItemTypes.DurationItem;

=======
            case "hexbinary":
                return ItemTypes.HexBinaryItem;
>>>>>>> e1b52db5
            default:
                return ItemTypes.Item;
        }
    }

    public boolean isEmpty() {
        return isEmpty;
    }

    public SequenceType getSequence() {
        return _sequence;
    }

    @Override
    public List<ExpressionOrClause> getDescendants(boolean depthSearch) {
        return new ArrayList<>();
    }

    @Override
    public String serializationString(boolean prefix) {
        String result = "(sequenceType ";
        if (isEmpty)
            return result + "( )";
        result += "(itemType ";
        result += getSerializationOfItemType(this._sequence.getItemType().getType());
        result += "))";
        return result;
    }

    private String getSerializationOfItemType(ItemTypes item) {
        switch (item) {
            case Item:
                return "item";
            case IntegerItem:
                return "(atomicType integer)";
            case DecimalItem:
                return "(atomicType decimal)";
            case DoubleItem:
                return "(atomicType double)";
            case AtomicItem:
                return "(atomicType atomic)";
            case StringItem:
                return "(atomicType string)";
            case BooleanItem:
                return "(atomicType boolean)";
            case NullItem:
                return "(atomicType null)";

            case JSONItem:
                return "(jSONItemTest json-item)";
            case ArrayItem:
                return "(jSONItemTest array)";
            case ObjectItem:
                return "(jSONItemTest object)";
            default:
                return "item";
        }
    }
}<|MERGE_RESOLUTION|>--- conflicted
+++ resolved
@@ -24,7 +24,6 @@
 import sparksoniq.jsoniq.compiler.translator.expr.Expression;
 import sparksoniq.jsoniq.compiler.translator.expr.ExpressionOrClause;
 import sparksoniq.jsoniq.compiler.translator.metadata.ExpressionMetadata;
-import sparksoniq.semantics.types.AtomicTypes;
 import sparksoniq.semantics.types.ItemType;
 import sparksoniq.semantics.types.ItemTypes;
 import sparksoniq.semantics.types.SequenceType;
@@ -80,14 +79,11 @@
                 return ItemTypes.ArrayItem;
             case "json-item":
                 return ItemTypes.JSONItem;
-<<<<<<< HEAD
             case "duration":
                 return ItemTypes.DurationItem;
-
-=======
             case "hexbinary":
                 return ItemTypes.HexBinaryItem;
->>>>>>> e1b52db5
+
             default:
                 return ItemTypes.Item;
         }
