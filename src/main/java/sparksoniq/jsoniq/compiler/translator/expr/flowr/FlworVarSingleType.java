--- conflicted
+++ resolved
@@ -55,16 +55,13 @@
                 return AtomicTypes.DateTimeItem;
             case "date":
                 return AtomicTypes.DateItem;
-<<<<<<< HEAD
+            case "time":
+                return AtomicTypes.TimeItem;
             case "hexbinary":
                 return AtomicTypes.HexBinaryItem;
             case "base64binary":
                 return AtomicTypes.Base64BinaryItem;
 
-=======
-            case "time":
-                return AtomicTypes.TimeItem;
->>>>>>> f5cbc28c
             default:
                 return AtomicTypes.AtomicItem;
         }
