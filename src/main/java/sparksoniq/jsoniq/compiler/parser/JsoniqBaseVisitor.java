--- conflicted
+++ resolved
@@ -559,7 +559,6 @@
 	 * <p>The default implementation returns the result of calling
 	 * {@link #visitChildren} on {@code ctx}.</p>
 	 */
-<<<<<<< HEAD
 	@Override public T visitKeyWordDate(JsoniqParser.KeyWordDateContext ctx) { return visitChildren(ctx); }
 	/**
 	 * {@inheritDoc}
@@ -567,8 +566,6 @@
 	 * <p>The default implementation returns the result of calling
 	 * {@link #visitChildren} on {@code ctx}.</p>
 	 */
-=======
->>>>>>> c63e154c
 	@Override public T visitTypesKeywords(JsoniqParser.TypesKeywordsContext ctx) { return visitChildren(ctx); }
 	/**
 	 * {@inheritDoc}
