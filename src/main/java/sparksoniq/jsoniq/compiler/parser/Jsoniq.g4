grammar Jsoniq;

@header {
// Java header
package sparksoniq.jsoniq.compiler.parser;
}

module                  : (Kjsoniq Kversion vers=stringLiteral ';')?
                          (libraryModule | main=mainModule);

mainModule              : prolog expr;

libraryModule           : 'module' 'namespace' NCName '=' uriLiteral ';' prolog;

prolog                  : ((defaultCollationDecl | orderingModeDecl | emptyOrderDecl | decimalFormatDecl | moduleImport) ';')*
                          ((functionDecl | varDecl ) ';')* ;

defaultCollationDecl    : 'declare' Kdefault Kcollation uriLiteral;

orderingModeDecl        : 'declare' 'ordering' ('ordered' | 'unordered');

emptyOrderDecl          : 'declare' Kdefault 'order' Kempty (Kgreatest | Kleast);

decimalFormatDecl       : 'declare'
                          (('decimal-format' (NCName ':')? NCName) | (Kdefault 'decimal-format'))
                          (dfPropertyName '=' stringLiteral)*;

dfPropertyName          : 'decimal-separator'
                        | 'grouping-separator'
                        | 'infinity'
                        | 'minus-sign'
                        | 'NaN'
                        | 'percent'
                        | 'per-mille'
                        | 'zero-digit'
                        | 'digit'
                        | 'pattern-separator';

moduleImport            : 'import' 'module' ('namespace' NCName '=')? uriLiteral (Kat uriLiteral (',' uriLiteral)*)?;

varDecl                 : 'declare' 'variable' varRef (Kas sequenceType)? ((':=' exprSingle) | ('external' (':=' exprSingle)?));

functionDecl            : 'declare' 'function' (namespace=NCName ':')? fn_name=NCName '(' paramList? ')'
                          (Kas return_type=sequenceType)?
                          ('{' fn_body=expr '}' | 'external');

paramList               : param (',' param)*;

param                   : '$' NCName (Kas sequenceType)?;

///////////////////////// constructs, expression

expr                    : exprSingle (',' exprSingle)*;     // expr -> CommaExpression in visitor

exprSingle              : flowrExpr
                        | quantifiedExpr
                        | switchExpr
                        | typeSwitchExpr
                        | ifExpr
                        | tryCatchExpr
                        | orExpr;

flowrExpr               : (start_for=forClause| start_let=letClause)
                          (forClause | whereClause | letClause | groupByClause | orderByClause | countClause)*
                          Kreturn return_expr=exprSingle;

forClause               : Kfor vars+=forVar (',' vars+=forVar)*;

forVar                  : var_ref=varRef
                          (Kas seq=sequenceType)?
                          (flag=Kallowing Kempty)?
                          (Kat at=varRef)?
                          Kin ex=exprSingle;

letClause               : Klet vars+=letVar (',' vars+=letVar)*;

letVar                  : var_ref=varRef (Kas seq=sequenceType)? ':=' ex=exprSingle ;

whereClause             : Kwhere exprSingle;

groupByClause           : Kgroup Kby vars+=groupByVar (',' vars+=groupByVar)*;

groupByVar              : var_ref=varRef
                          ((Kas seq=sequenceType)? decl=':=' ex=exprSingle)?
                          (Kcollation uri=uriLiteral)?;

orderByClause           : ((Korder Kby) | (stb=Kstable Korder Kby)) orderByExpr (',' orderByExpr)*;

orderByExpr             : ex=exprSingle
                          (Kascending | desc=Kdescending)?
                          (Kempty (gr=Kgreatest | ls=Kleast))?
                          (Kcollation uril=uriLiteral)?;

countClause             : Kcount varRef;

quantifiedExpr          : (so=Ksome | ev=Kevery)
                          vars+=quantifiedExprVar (',' vars+=quantifiedExprVar)*
                          Ksatisfies exprSingle;

quantifiedExprVar       : varRef (Kas sequenceType)? Kin exprSingle;

switchExpr              : Kswitch '(' cond=expr ')' cases+=switchCaseClause+ Kdefault Kreturn def=exprSingle;

switchCaseClause        : (Kcase cond+=exprSingle)+ Kreturn ret=exprSingle;

typeSwitchExpr          : Ktypeswitch '(' expr ')' caseClause+ Kdefault (varRef)? Kreturn exprSingle;

caseClause              : Kcase (varRef Kas)? sequenceType ('|' sequenceType)* Kreturn exprSingle;

ifExpr                  : Kif '(' test_condition=expr ')'
                          Kthen branch=exprSingle
                          Kelse else_branch=exprSingle;

tryCatchExpr            : Ktry '{' expr '}'
                          Kcatch '*' '{' expr '}';

///////////////////////// expression

orExpr                  : main_expr=andExpr ( Kor rhs+=andExpr )*;

andExpr                 : main_expr=notExpr ( Kand rhs+=notExpr )*;

notExpr                 : op+=Knot ? main_expr=comparisonExpr;

comparisonExpr          : main_expr=stringConcatExpr
                          ( op+=('eq' | 'ne' | 'lt' | 'le' | 'gt' | 'ge'
                          | '=' | '!=' | '<' | '<=' | '>' | '>=') rhs+=stringConcatExpr )?;

stringConcatExpr        : main_expr=rangeExpr ( '||' rhs+=rangeExpr )* ;

rangeExpr               : main_expr=additiveExpr ( Kto rhs+=additiveExpr )?;

additiveExpr            : main_expr=multiplicativeExpr ( op+=('+' | '-') rhs+=multiplicativeExpr )*;

multiplicativeExpr      : main_expr=instanceOfExpr ( op+=('*' | 'div' | 'idiv' | 'mod') rhs+=instanceOfExpr )*;

instanceOfExpr          : main_expr=treatExpr ( Kinstance Kof seq=sequenceType)?;

treatExpr               : main_expr=castableExpr ( Ktreat Kas seq=sequenceType )?;

castableExpr            : main_expr=castExpr ( Kcastable Kas single=singleType )?;

castExpr                : main_expr=unaryExpr ( Kcast Kas single=singleType )?;

unaryExpr               : op+=('-' | '+')* main_expr=simpleMapExpr;

simpleMapExpr           : main_expr=postFixExpr ('!' postFixExpr)*;

postFixExpr             : main_expr=primaryExpr (arrayLookup | predicate | objectLookup | arrayUnboxing | argumentList)*;

arrayLookup             : '[' '[' expr ']' ']';

arrayUnboxing           : '[' ']';

predicate               : '[' expr ']';

objectLookup            : '.' ( kw=keyWords | lt=stringLiteral | nc=NCName | pe=parenthesizedExpr | vr=varRef | ci=contextItemExpr );

primaryExpr             : NullLiteral
                        | Literal
                        | stringLiteral
                        | varRef
                        | parenthesizedExpr
                        | contextItemExpr
                        | objectConstructor
                        | functionCall
                        | orderedExpr
                        | unorderedExpr
                        | arrayConstructor
                        | functionItemExpr
                        ;


varRef                  : '$' (ns=NCName ':')? name=NCName;

parenthesizedExpr       : '(' expr? ')';

contextItemExpr         : '$$';

orderedExpr             : 'ordered' '{' expr '}';

unorderedExpr           : 'unordered' '{' expr '}';

functionCall            : ((ns=NCName | kw=keyWords |  )':')?
                          (fn_name=nCNameOrKeyWord | kw = keyWords) argumentList;

argumentList            : '('  (args+=argument ','?)* ')';

argument                : exprSingle | '?';

functionItemExpr        : namedFunctionRef | inlineFunctionExpr;

namedFunctionRef        : fn_name=NCName '#' arity=Literal;

inlineFunctionExpr      : 'function' '(' paramList? ')'
                           (Kas return_type=sequenceType)?
                           ('{' fn_body=expr '}');

///////////////////////// Types

sequenceType            : '(' ')'
                        | item=itemType (question+='?' | star+='*' | plus+='+')?;

objectConstructor       : '{' ( pairConstructor (',' pairConstructor)* )? '}'
                        | merge_operator+='{|' expr '|}';

itemType                : 'item'
                        | jSONItemTest
                        | atomicType;

jSONItemTest            : 'object'
                        | 'array'
                        | Kjson;

keyWordBoolean          : 'boolean';

keyWordDuration         : 'duration';

<<<<<<< HEAD
keyWordYearMonthDuration: 'yearMonthDuration';

keyWordDayTimeDuration  : 'dayTimeDuration';

=======
>>>>>>> 40540f9e
keyWordHexBinary        : 'hexBinary';

keyWordBase64Binary     : 'base64Binary';

typesKeywords           : keyWordBoolean
                        | keyWordDuration
<<<<<<< HEAD
                        | keyWordYearMonthDuration
                        | keyWordDayTimeDuration
=======
>>>>>>> 40540f9e
                        | keyWordHexBinary
                        | keyWordBase64Binary;

singleType              : item=atomicType (question +='?')?;

atomicType              : 'atomic'
                        | 'string'
                        | 'integer'
                        | 'decimal'
                        | 'double'
                        | typesKeywords
                        | NullLiteral;

nCNameOrKeyWord         : NCName
                        | typesKeywords;

pairConstructor         :  ( lhs=exprSingle | name=NCName ) (':' | '?') rhs=exprSingle;

arrayConstructor        :  '[' expr? ']';

uriLiteral              : stringLiteral;

stringLiteral           : STRING;

keyWords                : Kjsoniq
                        | Kjson
                        | Kversion
                        | Ktypeswitch
                        | Kor
                        | Kand
                        | Knot
                        | Kto
                        | Kinstance
                        | Kof
                        | Ktreat
                        | Kcast
                        | Kcastable
                        | Kdefault
                        | Kthen
                        | Kelse
                        | Kcollation
                        | Kgreatest
                        | Kleast
                        | Kswitch
                        | Kcase
                        | Ktry
                        | Kcatch
                        | Ksome
                        | Kevery
                        | Ksatisfies
                        | Kstable
                        | Kascending
                        | Kdescending
                        | Kempty
                        | Kallowing
                        | Kas
                        | Kat
                        | Kin
                        | Kif
                        | Kfor
                        | Klet
                        | Kwhere
                        | Kgroup
                        | Kby
                        | Korder
                        | Kcount
                        | Kreturn
                        ;

///////////////////////// literals

Kfor                    : 'for';

Klet                    : 'let';

Kwhere                  : 'where';

Kgroup                  : 'group';

Kby                     : 'by';

Korder                  : 'order';

Kreturn                 : 'return';

Kif                     : 'if';

Kin                     : 'in';

Kas                     : 'as';

Kat                     : 'at';

Kallowing               : 'allowing';

Kempty                  : 'empty';

Kcount                  : 'count';

Kstable                 : 'stable';

Kascending              : 'ascending';

Kdescending             : 'descending';

Ksome                   : 'some';

Kevery                  : 'every';

Ksatisfies              : 'satisfies';

Kcollation              : 'collation';

Kgreatest               : 'greatest';

Kleast                  : 'least';

Kswitch                 : 'switch';

Kcase                   : 'case';

Ktry                    : 'try';

Kcatch                  : 'catch';

Kdefault                : 'default';

Kthen                   : 'then';

Kelse                   : 'else';

Ktypeswitch             : 'typeswitch';

Kor                     : 'or';

Kand                    : 'and';

Knot                    : 'not' ;

Kto                     : 'to' ;

Kinstance               : 'instance' ;

Kof                     : 'of' ;

Ktreat                  : 'treat';

Kcast                   : 'cast';

Kcastable               : 'castable';

Kversion                : 'version';

Kjsoniq                 : 'jsoniq';

Kjson                   : 'json-item';

STRING                  : '"' (ESC | ~ ["\\])* '"';

fragment ESC            : '\\' (["\\/bfnrt] | UNICODE);

fragment UNICODE        : 'u' HEX HEX HEX HEX;

fragment HEX            : [0-9a-fA-F];

NullLiteral             : 'null';

Literal                 : NumericLiteral | BooleanLiteral;

NumericLiteral          : IntegerLiteral | DecimalLiteral | DoubleLiteral;

BooleanLiteral          : 'true' | 'false';

IntegerLiteral          : Digits ;

DecimalLiteral          : '.' Digits | Digits '.' [0-9]* ;

DoubleLiteral           : ('.' Digits | Digits ('.' [0-9]*)?) [eE] [+-]? Digits ;

fragment Digits         : [0-9]+ ;

WS                      : (' '|'\r'|'\t'|'\n') -> channel(HIDDEN);

NCName                  : NameStartChar NameChar*;

fragment NameStartChar  : [_a-zA-Z]
                        | '\u00C0'..'\u00D6'
                        | '\u00D8'..'\u00F6'
                        | '\u00F8'..'\u02FF'
                        | '\u0370'..'\u037D'
                        | '\u037F'..'\u1FFF'
                        | '\u200C'..'\u200D'
                        | '\u2070'..'\u218F'
                        | '\u2C00'..'\u2FEF'
                        | '\u3001'..'\uD7FF'
                        | '\uF900'..'\uFDCF'
                        | '\uFDF0'..'\uFFFD'
                        ;

fragment NameChar       : NameStartChar
                        | '-'
                        // no . in JSONIQ names | '.'
                        | [0-9]
                        | '\u00B7'
                        | '\u0300'..'\u036F'
                        | '\u203F'..'\u2040'
                        ;

XQComment               : '(' ':' (XQComment | '(' ~[:] | ':' ~[)] | ~[:(])* ':'+ ')' -> channel(HIDDEN);

ContentChar             :  ~["'{}<&]  ;<|MERGE_RESOLUTION|>--- conflicted
+++ resolved
@@ -216,24 +216,18 @@
 
 keyWordDuration         : 'duration';
 
-<<<<<<< HEAD
 keyWordYearMonthDuration: 'yearMonthDuration';
 
 keyWordDayTimeDuration  : 'dayTimeDuration';
 
-=======
->>>>>>> 40540f9e
 keyWordHexBinary        : 'hexBinary';
 
 keyWordBase64Binary     : 'base64Binary';
 
 typesKeywords           : keyWordBoolean
                         | keyWordDuration
-<<<<<<< HEAD
                         | keyWordYearMonthDuration
                         | keyWordDayTimeDuration
-=======
->>>>>>> 40540f9e
                         | keyWordHexBinary
                         | keyWordBase64Binary;
 
