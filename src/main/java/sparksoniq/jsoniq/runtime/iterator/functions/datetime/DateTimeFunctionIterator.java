--- conflicted
+++ resolved
@@ -32,12 +32,7 @@
         if (this._hasNext) {
             this._hasNext = false;
             try {
-<<<<<<< HEAD
-                DateTime dateTime = DateTimeItem.getDateTimeFromString(_dateTimeStringItem.getStringValue(), AtomicTypes.DateTimeItem);
-                return ItemFactory.getInstance().createDateTimeItem(dateTime);
-=======
                 return ItemFactory.getInstance().createDateTimeItem(_dateTimeStringItem.getStringValue());
->>>>>>> c63e154c
             } catch (UnsupportedOperationException | IllegalArgumentException e) {
                 String message = String.format("\"%s\": value of type %s is not castable to type %s",
                         _dateTimeStringItem.serialize(), "string", "dateTime");
