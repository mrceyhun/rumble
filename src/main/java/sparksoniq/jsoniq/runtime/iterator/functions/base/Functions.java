--- conflicted
+++ resolved
@@ -29,10 +29,7 @@
 import sparksoniq.jsoniq.runtime.iterator.functions.arrays.ArrayMembersFunctionIterator;
 import sparksoniq.jsoniq.runtime.iterator.functions.arrays.ArraySizeFunctionIterator;
 import sparksoniq.jsoniq.runtime.iterator.functions.binaries.HexBinaryFunctionIterator;
-<<<<<<< HEAD
 import sparksoniq.jsoniq.runtime.iterator.functions.binaries.Base64BinaryFunctionIterator;
-=======
->>>>>>> 6ae67b36
 import sparksoniq.jsoniq.runtime.iterator.functions.booleans.BooleanFunctionIterator;
 import sparksoniq.jsoniq.runtime.iterator.functions.durations.DayTimeDurationFunctionIterator;
 import sparksoniq.jsoniq.runtime.iterator.functions.durations.DurationFunctionIterator;
@@ -141,15 +138,11 @@
 import static sparksoniq.jsoniq.runtime.iterator.functions.base.Functions.FunctionNames.MAX;
 import static sparksoniq.jsoniq.runtime.iterator.functions.base.Functions.FunctionNames.MEMBERS;
 import static sparksoniq.jsoniq.runtime.iterator.functions.base.Functions.FunctionNames.MIN;
-<<<<<<< HEAD
 import static sparksoniq.jsoniq.runtime.iterator.functions.base.Functions.FunctionNames.DURATION;
 import static sparksoniq.jsoniq.runtime.iterator.functions.base.Functions.FunctionNames.YEARMONTHDURATION;
 import static sparksoniq.jsoniq.runtime.iterator.functions.base.Functions.FunctionNames.DAYTIMEDURATION;
 import static sparksoniq.jsoniq.runtime.iterator.functions.base.Functions.FunctionNames.HEXBINARY;
 import static sparksoniq.jsoniq.runtime.iterator.functions.base.Functions.FunctionNames.BASE64BINARY;
-=======
-import static sparksoniq.jsoniq.runtime.iterator.functions.base.Functions.FunctionNames.HEXBINARY;
->>>>>>> 6ae67b36
 import static sparksoniq.jsoniq.runtime.iterator.functions.base.Functions.FunctionNames.NORMALIZESPACE;
 import static sparksoniq.jsoniq.runtime.iterator.functions.base.Functions.FunctionNames.NULL;
 import static sparksoniq.jsoniq.runtime.iterator.functions.base.Functions.FunctionNames.ONEORMORE;
@@ -259,16 +252,14 @@
         buildInFunctions.put(new SparksoniqFunctionSignature(STARTSWITH, 2), StartsWithFunctionIterator.class);
         buildInFunctions.put(new SparksoniqFunctionSignature(MATCHES, 2), MatchesFunctionIterator.class);
         buildInFunctions.put(new SparksoniqFunctionSignature(CONTAINS, 2), ContainsFunctionIterator.class);
-<<<<<<< HEAD
+        buildInFunctions.put(new SparksoniqFunctionSignature(NORMALIZESPACE, 1), NormalizeSpaceFunctionIterator.class);
+
         buildInFunctions.put(new SparksoniqFunctionSignature(DURATION, 1), DurationFunctionIterator.class);
         buildInFunctions.put(new SparksoniqFunctionSignature(YEARMONTHDURATION, 1), YearMonthDurationFunctionIterator.class);
         buildInFunctions.put(new SparksoniqFunctionSignature(DAYTIMEDURATION, 1), DayTimeDurationFunctionIterator.class);
+
         buildInFunctions.put(new SparksoniqFunctionSignature(HEXBINARY, 1), HexBinaryFunctionIterator.class);
         buildInFunctions.put(new SparksoniqFunctionSignature(BASE64BINARY, 1), Base64BinaryFunctionIterator.class);
-=======
-        buildInFunctions.put(new SparksoniqFunctionSignature(HEXBINARY, 1), HexBinaryFunctionIterator.class);
->>>>>>> 6ae67b36
-        buildInFunctions.put(new SparksoniqFunctionSignature(NORMALIZESPACE, 1), NormalizeSpaceFunctionIterator.class);
 
         buildInFunctions.put(new SparksoniqFunctionSignature(KEYS, 1), ObjectKeysFunctionIterator.class);
         buildInFunctions.put(new SparksoniqFunctionSignature(MEMBERS, 1), ArrayMembersFunctionIterator.class);
@@ -536,7 +527,6 @@
          */
         public static final String DAYTIMEDURATION = "dayTimeDuration";
         /**
-<<<<<<< HEAD
          * function that returns the hexBinary item from the supplied string
          */
         public static final String HEXBINARY = "hexBinary";
@@ -544,23 +534,6 @@
          * function that returns the base64Binary item from the supplied string
          */
         public static final String BASE64BINARY = "base64Binary";
-=======
-         * function that returns the dateTime item from the supplied string
-         */
-        public static final String DATETIME = "dateTime";
-        /**
-         * function that returns the date item from the supplied string
-         */
-        public static final String DATE = "date";
-        /**
-         * function that returns the time item from the supplied string
-         */
-        public static final String TIME = "time";
-        /**
-         * function that returns the hexBinary item from the supplied string
-         */
-        public static final String HEXBINARY = "hexBinary";
->>>>>>> 6ae67b36
         /**
          * function that normalizes spaces in a string
          */
