/*
 * Licensed to the Apache Software Foundation (ASF) under one or more
 * contributor license agreements.  See the NOTICE file distributed with
 * this work for additional information regarding copyright ownership.
 * The ASF licenses this file to You under the Apache License, Version 2.0
 * (the "License"); you may not use this file except in compliance with
 * the License.  You may obtain a copy of the License at
 *
 *     http://www.apache.org/licenses/LICENSE-2.0
 *
 * Unless required by applicable law or agreed to in writing, software
 * distributed under the License is distributed on an "AS IS" BASIS,
 * WITHOUT WARRANTIES OR CONDITIONS OF ANY KIND, either express or implied.
 * See the License for the specific language governing permissions and
 * limitations under the License.
 *
 * Authors: Stefan Irimescu, Can Berker Cikis
 *
 */

package sparksoniq.jsoniq.runtime.iterator.functions.base;

import sparksoniq.exceptions.DuplicateFunctionIdentifierException;
import sparksoniq.exceptions.SparksoniqRuntimeException;
import sparksoniq.exceptions.UnknownFunctionCallException;
import sparksoniq.jsoniq.compiler.translator.metadata.ExpressionMetadata;
import sparksoniq.jsoniq.item.FunctionItem;
import sparksoniq.jsoniq.runtime.iterator.RuntimeIterator;
import sparksoniq.jsoniq.runtime.iterator.functions.NullFunctionIterator;
import sparksoniq.jsoniq.runtime.iterator.functions.arrays.ArrayDescendantFunctionIterator;
import sparksoniq.jsoniq.runtime.iterator.functions.arrays.ArrayFlattenFunctionIterator;
import sparksoniq.jsoniq.runtime.iterator.functions.arrays.ArrayMembersFunctionIterator;
import sparksoniq.jsoniq.runtime.iterator.functions.arrays.ArraySizeFunctionIterator;
import sparksoniq.jsoniq.runtime.iterator.functions.binaries.Base64BinaryFunctionIterator;
import sparksoniq.jsoniq.runtime.iterator.functions.binaries.HexBinaryFunctionIterator;
import sparksoniq.jsoniq.runtime.iterator.functions.booleans.BooleanFunctionIterator;
import sparksoniq.jsoniq.runtime.iterator.functions.datetime.DateTimeFunctionIterator;
import sparksoniq.jsoniq.runtime.iterator.functions.datetime.DateFunctionIterator;
import sparksoniq.jsoniq.runtime.iterator.functions.datetime.TimeFunctionIterator;
import sparksoniq.jsoniq.runtime.iterator.functions.durations.DayTimeDurationFunctionIterator;
import sparksoniq.jsoniq.runtime.iterator.functions.durations.DurationFunctionIterator;
import sparksoniq.jsoniq.runtime.iterator.functions.durations.YearMonthDurationFunctionIterator;
import sparksoniq.jsoniq.runtime.iterator.functions.numerics.AbsFunctionIterator;
import sparksoniq.jsoniq.runtime.iterator.functions.numerics.CeilingFunctionIterator;
import sparksoniq.jsoniq.runtime.iterator.functions.numerics.FloorFunctionIterator;
import sparksoniq.jsoniq.runtime.iterator.functions.numerics.PiFunctionIterator;
import sparksoniq.jsoniq.runtime.iterator.functions.numerics.RoundFunctionIterator;
import sparksoniq.jsoniq.runtime.iterator.functions.numerics.RoundHalfToEvenFunctionIterator;
import sparksoniq.jsoniq.runtime.iterator.functions.numerics.exponential.Exp10FunctionIterator;
import sparksoniq.jsoniq.runtime.iterator.functions.numerics.exponential.ExpFunctionIterator;
import sparksoniq.jsoniq.runtime.iterator.functions.numerics.exponential.Log10FunctionIterator;
import sparksoniq.jsoniq.runtime.iterator.functions.numerics.exponential.LogFunctionIterator;
import sparksoniq.jsoniq.runtime.iterator.functions.numerics.exponential.PowFunctionIterator;
import sparksoniq.jsoniq.runtime.iterator.functions.numerics.exponential.SqrtFunctionIterator;
import sparksoniq.jsoniq.runtime.iterator.functions.numerics.trigonometric.ACosFunctionIterator;
import sparksoniq.jsoniq.runtime.iterator.functions.numerics.trigonometric.ASinFunctionIterator;
import sparksoniq.jsoniq.runtime.iterator.functions.numerics.trigonometric.ATan2FunctionIterator;
import sparksoniq.jsoniq.runtime.iterator.functions.numerics.trigonometric.ATanFunctionIterator;
import sparksoniq.jsoniq.runtime.iterator.functions.numerics.trigonometric.CosFunctionIterator;
import sparksoniq.jsoniq.runtime.iterator.functions.numerics.trigonometric.SinFunctionIterator;
import sparksoniq.jsoniq.runtime.iterator.functions.numerics.trigonometric.TanFunctionIterator;
import sparksoniq.jsoniq.runtime.iterator.functions.object.ObjectAccumulateFunctionIterator;
import sparksoniq.jsoniq.runtime.iterator.functions.object.ObjectDescendantFunctionIterator;
import sparksoniq.jsoniq.runtime.iterator.functions.object.ObjectDescendantPairsFunctionIterator;
import sparksoniq.jsoniq.runtime.iterator.functions.object.ObjectIntersectFunctionIterator;
import sparksoniq.jsoniq.runtime.iterator.functions.object.ObjectKeysFunctionIterator;
import sparksoniq.jsoniq.runtime.iterator.functions.object.ObjectProjectFunctionIterator;
import sparksoniq.jsoniq.runtime.iterator.functions.object.ObjectRemoveKeysFunctionIterator;
import sparksoniq.jsoniq.runtime.iterator.functions.object.ObjectValuesFunctionIterator;
import sparksoniq.jsoniq.runtime.iterator.functions.sequences.aggregate.AvgFunctionIterator;
import sparksoniq.jsoniq.runtime.iterator.functions.sequences.aggregate.CountFunctionIterator;
import sparksoniq.jsoniq.runtime.iterator.functions.sequences.aggregate.MaxFunctionIterator;
import sparksoniq.jsoniq.runtime.iterator.functions.sequences.aggregate.MinFunctionIterator;
import sparksoniq.jsoniq.runtime.iterator.functions.sequences.aggregate.SumFunctionIterator;
import sparksoniq.jsoniq.runtime.iterator.functions.sequences.cardinality.ExactlyOneIterator;
import sparksoniq.jsoniq.runtime.iterator.functions.sequences.cardinality.OneOrMoreIterator;
import sparksoniq.jsoniq.runtime.iterator.functions.sequences.cardinality.ZeroOrOneIterator;
import sparksoniq.jsoniq.runtime.iterator.functions.sequences.general.EmptyFunctionIterator;
import sparksoniq.jsoniq.runtime.iterator.functions.sequences.general.ExistsFunctionIterator;
import sparksoniq.jsoniq.runtime.iterator.functions.sequences.general.HeadFunctionIterator;
import sparksoniq.jsoniq.runtime.iterator.functions.sequences.general.InsertBeforeFunctionIterator;
import sparksoniq.jsoniq.runtime.iterator.functions.sequences.general.RemoveFunctionIterator;
import sparksoniq.jsoniq.runtime.iterator.functions.sequences.general.ReverseFunctionIterator;
import sparksoniq.jsoniq.runtime.iterator.functions.sequences.general.SubsequenceFunctionIterator;
import sparksoniq.jsoniq.runtime.iterator.functions.sequences.general.TailFunctionIterator;
import sparksoniq.jsoniq.runtime.iterator.functions.sequences.value.DeepEqualFunctionIterator;
import sparksoniq.jsoniq.runtime.iterator.functions.sequences.value.DistinctValuesFunctionIterator;
import sparksoniq.jsoniq.runtime.iterator.functions.sequences.value.IndexOfFunctionIterator;
import sparksoniq.jsoniq.runtime.iterator.functions.strings.ConcatFunctionIterator;
import sparksoniq.jsoniq.runtime.iterator.functions.strings.ContainsFunctionIterator;
import sparksoniq.jsoniq.runtime.iterator.functions.strings.EndsWithFunctionIterator;
import sparksoniq.jsoniq.runtime.iterator.functions.strings.MatchesFunctionIterator;
import sparksoniq.jsoniq.runtime.iterator.functions.strings.NormalizeSpaceFunctionIterator;
import sparksoniq.jsoniq.runtime.iterator.functions.strings.StartsWithFunctionIterator;
import sparksoniq.jsoniq.runtime.iterator.functions.strings.StringJoinFunction;
import sparksoniq.jsoniq.runtime.iterator.functions.strings.StringLengthFunctionIterator;
import sparksoniq.jsoniq.runtime.iterator.functions.strings.SubstringAfterFunctionIterator;
import sparksoniq.jsoniq.runtime.iterator.functions.strings.SubstringBeforeFunctionIterator;
import sparksoniq.jsoniq.runtime.iterator.functions.strings.SubstringFunctionIterator;
import sparksoniq.jsoniq.runtime.iterator.functions.strings.TokenizeFunctionIterator;
import sparksoniq.jsoniq.runtime.metadata.IteratorMetadata;
import sparksoniq.spark.iterator.function.ParallelizeFunctionIterator;
import sparksoniq.spark.iterator.function.ParseJsonFunctionIterator;
import sparksoniq.spark.iterator.function.ParseTextFunctionIterator;

import java.io.ByteArrayInputStream;
import java.io.ByteArrayOutputStream;
import java.io.ObjectInputStream;
import java.io.ObjectOutputStream;
import java.util.HashMap;

import static sparksoniq.jsoniq.runtime.iterator.functions.base.Functions.FunctionNames.ABS;
import static sparksoniq.jsoniq.runtime.iterator.functions.base.Functions.FunctionNames.ACCUMULATE;
import static sparksoniq.jsoniq.runtime.iterator.functions.base.Functions.FunctionNames.ACOS;
import static sparksoniq.jsoniq.runtime.iterator.functions.base.Functions.FunctionNames.ASIN;
import static sparksoniq.jsoniq.runtime.iterator.functions.base.Functions.FunctionNames.ATAN;
import static sparksoniq.jsoniq.runtime.iterator.functions.base.Functions.FunctionNames.ATAN2;
import static sparksoniq.jsoniq.runtime.iterator.functions.base.Functions.FunctionNames.AVG;
import static sparksoniq.jsoniq.runtime.iterator.functions.base.Functions.FunctionNames.BASE64BINARY;
import static sparksoniq.jsoniq.runtime.iterator.functions.base.Functions.FunctionNames.BOOLEAN;
import static sparksoniq.jsoniq.runtime.iterator.functions.base.Functions.FunctionNames.CEILING;
import static sparksoniq.jsoniq.runtime.iterator.functions.base.Functions.FunctionNames.CONCAT;
import static sparksoniq.jsoniq.runtime.iterator.functions.base.Functions.FunctionNames.CONTAINS;
import static sparksoniq.jsoniq.runtime.iterator.functions.base.Functions.FunctionNames.COS;
import static sparksoniq.jsoniq.runtime.iterator.functions.base.Functions.FunctionNames.COUNT;
import static sparksoniq.jsoniq.runtime.iterator.functions.base.Functions.FunctionNames.DAYTIMEDURATION;
import static sparksoniq.jsoniq.runtime.iterator.functions.base.Functions.FunctionNames.DEEPEQUAL;
import static sparksoniq.jsoniq.runtime.iterator.functions.base.Functions.FunctionNames.DESCENDANTARRAYS;
import static sparksoniq.jsoniq.runtime.iterator.functions.base.Functions.FunctionNames.DESCENDANTOBJECTS;
import static sparksoniq.jsoniq.runtime.iterator.functions.base.Functions.FunctionNames.DESCENDANTPAIRS;
import static sparksoniq.jsoniq.runtime.iterator.functions.base.Functions.FunctionNames.DISTINCTVALUES;
import static sparksoniq.jsoniq.runtime.iterator.functions.base.Functions.FunctionNames.DURATION;
import static sparksoniq.jsoniq.runtime.iterator.functions.base.Functions.FunctionNames.EMPTY;
import static sparksoniq.jsoniq.runtime.iterator.functions.base.Functions.FunctionNames.ENDSWITH;
import static sparksoniq.jsoniq.runtime.iterator.functions.base.Functions.FunctionNames.EXACTLYONE;
import static sparksoniq.jsoniq.runtime.iterator.functions.base.Functions.FunctionNames.EXISTS;
import static sparksoniq.jsoniq.runtime.iterator.functions.base.Functions.FunctionNames.EXP;
import static sparksoniq.jsoniq.runtime.iterator.functions.base.Functions.FunctionNames.EXP10;
import static sparksoniq.jsoniq.runtime.iterator.functions.base.Functions.FunctionNames.FLATTEN;
import static sparksoniq.jsoniq.runtime.iterator.functions.base.Functions.FunctionNames.FLOOR;
import static sparksoniq.jsoniq.runtime.iterator.functions.base.Functions.FunctionNames.HEAD;
import static sparksoniq.jsoniq.runtime.iterator.functions.base.Functions.FunctionNames.HEXBINARY;
import static sparksoniq.jsoniq.runtime.iterator.functions.base.Functions.FunctionNames.INDEXOF;
import static sparksoniq.jsoniq.runtime.iterator.functions.base.Functions.FunctionNames.INSERTBEFORE;
import static sparksoniq.jsoniq.runtime.iterator.functions.base.Functions.FunctionNames.INTERSECT;
import static sparksoniq.jsoniq.runtime.iterator.functions.base.Functions.FunctionNames.JSON_FILE;
import static sparksoniq.jsoniq.runtime.iterator.functions.base.Functions.FunctionNames.KEYS;
import static sparksoniq.jsoniq.runtime.iterator.functions.base.Functions.FunctionNames.LOG;
import static sparksoniq.jsoniq.runtime.iterator.functions.base.Functions.FunctionNames.LOG10;
import static sparksoniq.jsoniq.runtime.iterator.functions.base.Functions.FunctionNames.MATCHES;
import static sparksoniq.jsoniq.runtime.iterator.functions.base.Functions.FunctionNames.MAX;
import static sparksoniq.jsoniq.runtime.iterator.functions.base.Functions.FunctionNames.MEMBERS;
import static sparksoniq.jsoniq.runtime.iterator.functions.base.Functions.FunctionNames.MIN;
import static sparksoniq.jsoniq.runtime.iterator.functions.base.Functions.FunctionNames.DATETIME;
import static sparksoniq.jsoniq.runtime.iterator.functions.base.Functions.FunctionNames.DATE;
import static sparksoniq.jsoniq.runtime.iterator.functions.base.Functions.FunctionNames.TIME;
import static sparksoniq.jsoniq.runtime.iterator.functions.base.Functions.FunctionNames.NORMALIZESPACE;
import static sparksoniq.jsoniq.runtime.iterator.functions.base.Functions.FunctionNames.NULL;
import static sparksoniq.jsoniq.runtime.iterator.functions.base.Functions.FunctionNames.ONEORMORE;
import static sparksoniq.jsoniq.runtime.iterator.functions.base.Functions.FunctionNames.PARALLELIZE;
import static sparksoniq.jsoniq.runtime.iterator.functions.base.Functions.FunctionNames.PI;
import static sparksoniq.jsoniq.runtime.iterator.functions.base.Functions.FunctionNames.POW;
import static sparksoniq.jsoniq.runtime.iterator.functions.base.Functions.FunctionNames.PROJECT;
import static sparksoniq.jsoniq.runtime.iterator.functions.base.Functions.FunctionNames.REMOVE;
import static sparksoniq.jsoniq.runtime.iterator.functions.base.Functions.FunctionNames.REMOVEKEYS;
import static sparksoniq.jsoniq.runtime.iterator.functions.base.Functions.FunctionNames.REVERSE;
import static sparksoniq.jsoniq.runtime.iterator.functions.base.Functions.FunctionNames.ROUND;
import static sparksoniq.jsoniq.runtime.iterator.functions.base.Functions.FunctionNames.ROUNDHALFTOEVEN;
import static sparksoniq.jsoniq.runtime.iterator.functions.base.Functions.FunctionNames.SIN;
import static sparksoniq.jsoniq.runtime.iterator.functions.base.Functions.FunctionNames.SIZE;
import static sparksoniq.jsoniq.runtime.iterator.functions.base.Functions.FunctionNames.SQRT;
import static sparksoniq.jsoniq.runtime.iterator.functions.base.Functions.FunctionNames.STARTSWITH;
import static sparksoniq.jsoniq.runtime.iterator.functions.base.Functions.FunctionNames.STRINGJOIN;
import static sparksoniq.jsoniq.runtime.iterator.functions.base.Functions.FunctionNames.STRINGLENGTH;
import static sparksoniq.jsoniq.runtime.iterator.functions.base.Functions.FunctionNames.SUBSEQUENCE;
import static sparksoniq.jsoniq.runtime.iterator.functions.base.Functions.FunctionNames.SUBSTRING;
import static sparksoniq.jsoniq.runtime.iterator.functions.base.Functions.FunctionNames.SUBSTRING_AFTER;
import static sparksoniq.jsoniq.runtime.iterator.functions.base.Functions.FunctionNames.SUBSTRING_BEFORE;
import static sparksoniq.jsoniq.runtime.iterator.functions.base.Functions.FunctionNames.SUM;
import static sparksoniq.jsoniq.runtime.iterator.functions.base.Functions.FunctionNames.TAIL;
import static sparksoniq.jsoniq.runtime.iterator.functions.base.Functions.FunctionNames.TAN;
import static sparksoniq.jsoniq.runtime.iterator.functions.base.Functions.FunctionNames.TEXT_FILE;
import static sparksoniq.jsoniq.runtime.iterator.functions.base.Functions.FunctionNames.TOKENIZE;
import static sparksoniq.jsoniq.runtime.iterator.functions.base.Functions.FunctionNames.VALUES;
import static sparksoniq.jsoniq.runtime.iterator.functions.base.Functions.FunctionNames.YEARMONTHDURATION;
import static sparksoniq.jsoniq.runtime.iterator.functions.base.Functions.FunctionNames.ZEROORONE;


public class Functions {
    private static HashMap<FunctionIdentifier, Class<? extends RuntimeIterator>> builtInFunctions;
    private static HashMap<FunctionIdentifier, FunctionItem> userDefinedFunctions;

    static {
        userDefinedFunctions = new HashMap<>();
        builtInFunctions = new HashMap<>();

        builtInFunctions.put(new FunctionIdentifier(JSON_FILE, 1), ParseJsonFunctionIterator.class);
        builtInFunctions.put(new FunctionIdentifier(JSON_FILE, 2), ParseJsonFunctionIterator.class);
        builtInFunctions.put(new FunctionIdentifier(TEXT_FILE, 1), ParseTextFunctionIterator.class);
        builtInFunctions.put(new FunctionIdentifier(TEXT_FILE, 2), ParseTextFunctionIterator.class);
        builtInFunctions.put(new FunctionIdentifier(PARALLELIZE, 1), ParallelizeFunctionIterator.class);
        builtInFunctions.put(new FunctionIdentifier(PARALLELIZE, 2), ParallelizeFunctionIterator.class);
        builtInFunctions.put(new FunctionIdentifier(COUNT, 1), CountFunctionIterator.class);

        builtInFunctions.put(new FunctionIdentifier(BOOLEAN, 1), BooleanFunctionIterator.class);

        builtInFunctions.put(new FunctionIdentifier(MIN, 1), MinFunctionIterator.class);
        builtInFunctions.put(new FunctionIdentifier(MAX, 1), MaxFunctionIterator.class);
        builtInFunctions.put(new FunctionIdentifier(SUM, 1), SumFunctionIterator.class);
        builtInFunctions.put(new FunctionIdentifier(SUM, 2), SumFunctionIterator.class);
        builtInFunctions.put(new FunctionIdentifier(AVG, 1), AvgFunctionIterator.class);

        builtInFunctions.put(new FunctionIdentifier(EMPTY, 1), EmptyFunctionIterator.class);
        builtInFunctions.put(new FunctionIdentifier(EXISTS, 1), ExistsFunctionIterator.class);
        builtInFunctions.put(new FunctionIdentifier(HEAD, 1), HeadFunctionIterator.class);
        builtInFunctions.put(new FunctionIdentifier(TAIL, 1), TailFunctionIterator.class);
        builtInFunctions.put(new FunctionIdentifier(INSERTBEFORE, 3), InsertBeforeFunctionIterator.class);
        builtInFunctions.put(new FunctionIdentifier(REMOVE, 2), RemoveFunctionIterator.class);
        builtInFunctions.put(new FunctionIdentifier(REVERSE, 1), ReverseFunctionIterator.class);
        builtInFunctions.put(new FunctionIdentifier(SUBSEQUENCE, 2), SubsequenceFunctionIterator.class);
        builtInFunctions.put(new FunctionIdentifier(SUBSEQUENCE, 3), SubsequenceFunctionIterator.class);

        builtInFunctions.put(new FunctionIdentifier(ZEROORONE, 1), ZeroOrOneIterator.class);
        builtInFunctions.put(new FunctionIdentifier(ONEORMORE, 1), OneOrMoreIterator.class);
        builtInFunctions.put(new FunctionIdentifier(EXACTLYONE, 1), ExactlyOneIterator.class);

        builtInFunctions.put(new FunctionIdentifier(DISTINCTVALUES, 1), DistinctValuesFunctionIterator.class);
        builtInFunctions.put(new FunctionIdentifier(INDEXOF, 2), IndexOfFunctionIterator.class);
        builtInFunctions.put(new FunctionIdentifier(DEEPEQUAL, 2), DeepEqualFunctionIterator.class);

        builtInFunctions.put(new FunctionIdentifier(ABS, 1), AbsFunctionIterator.class);
        builtInFunctions.put(new FunctionIdentifier(CEILING, 1), CeilingFunctionIterator.class);
        builtInFunctions.put(new FunctionIdentifier(FLOOR, 1), FloorFunctionIterator.class);
        builtInFunctions.put(new FunctionIdentifier(ROUND, 1), RoundFunctionIterator.class);
        builtInFunctions.put(new FunctionIdentifier(ROUND, 2), RoundFunctionIterator.class);
        builtInFunctions.put(new FunctionIdentifier(ROUNDHALFTOEVEN, 1), RoundHalfToEvenFunctionIterator.class);
        builtInFunctions.put(new FunctionIdentifier(ROUNDHALFTOEVEN, 2), RoundHalfToEvenFunctionIterator.class);

        builtInFunctions.put(new FunctionIdentifier(PI, 0), PiFunctionIterator.class);
        builtInFunctions.put(new FunctionIdentifier(EXP, 1), ExpFunctionIterator.class);
        builtInFunctions.put(new FunctionIdentifier(EXP10, 1), Exp10FunctionIterator.class);
        builtInFunctions.put(new FunctionIdentifier(LOG, 1), LogFunctionIterator.class);
        builtInFunctions.put(new FunctionIdentifier(LOG10, 1), Log10FunctionIterator.class);
        builtInFunctions.put(new FunctionIdentifier(POW, 2), PowFunctionIterator.class);
        builtInFunctions.put(new FunctionIdentifier(SQRT, 1), SqrtFunctionIterator.class);
        builtInFunctions.put(new FunctionIdentifier(SIN, 1), SinFunctionIterator.class);
        builtInFunctions.put(new FunctionIdentifier(COS, 1), CosFunctionIterator.class);
        builtInFunctions.put(new FunctionIdentifier(TAN, 1), TanFunctionIterator.class);
        builtInFunctions.put(new FunctionIdentifier(ASIN, 1), ASinFunctionIterator.class);
        builtInFunctions.put(new FunctionIdentifier(ACOS, 1), ACosFunctionIterator.class);
        builtInFunctions.put(new FunctionIdentifier(ATAN, 1), ATanFunctionIterator.class);
        builtInFunctions.put(new FunctionIdentifier(ATAN2, 2), ATan2FunctionIterator.class);

        builtInFunctions.put(new FunctionIdentifier(SUBSTRING, 2), SubstringFunctionIterator.class);
        builtInFunctions.put(new FunctionIdentifier(SUBSTRING, 3), SubstringFunctionIterator.class);
        builtInFunctions.put(new FunctionIdentifier(SUBSTRING_BEFORE, 2), SubstringBeforeFunctionIterator.class);
        builtInFunctions.put(new FunctionIdentifier(SUBSTRING_AFTER, 2), SubstringAfterFunctionIterator.class);
        for (int i = 0; i <= 100; i++)
            builtInFunctions.put(new FunctionIdentifier(CONCAT, i), ConcatFunctionIterator.class);

        builtInFunctions.put(new FunctionIdentifier(ENDSWITH, 2), EndsWithFunctionIterator.class);
        builtInFunctions.put(new FunctionIdentifier(STRINGJOIN, 1), StringJoinFunction.class);
        builtInFunctions.put(new FunctionIdentifier(STRINGJOIN, 2), StringJoinFunction.class);
        builtInFunctions.put(new FunctionIdentifier(STRINGLENGTH, 1), StringLengthFunctionIterator.class);
        builtInFunctions.put(new FunctionIdentifier(TOKENIZE, 1), TokenizeFunctionIterator.class);
        builtInFunctions.put(new FunctionIdentifier(TOKENIZE, 2), TokenizeFunctionIterator.class);
        builtInFunctions.put(new FunctionIdentifier(STARTSWITH, 2), StartsWithFunctionIterator.class);
        builtInFunctions.put(new FunctionIdentifier(MATCHES, 2), MatchesFunctionIterator.class);
        builtInFunctions.put(new FunctionIdentifier(CONTAINS, 2), ContainsFunctionIterator.class);
        builtInFunctions.put(new FunctionIdentifier(NORMALIZESPACE, 1), NormalizeSpaceFunctionIterator.class);

        builtInFunctions.put(new FunctionIdentifier(DURATION, 1), DurationFunctionIterator.class);
        builtInFunctions.put(new FunctionIdentifier(YEARMONTHDURATION, 1), YearMonthDurationFunctionIterator.class);
        builtInFunctions.put(new FunctionIdentifier(DAYTIMEDURATION, 1), DayTimeDurationFunctionIterator.class);

        builtInFunctions.put(new FunctionIdentifier(DATETIME, 1), DateTimeFunctionIterator.class);
        builtInFunctions.put(new FunctionIdentifier(DATE, 1), DateFunctionIterator.class);
        builtInFunctions.put(new FunctionIdentifier(TIME, 1), TimeFunctionIterator.class);

        builtInFunctions.put(new FunctionIdentifier(HEXBINARY, 1), HexBinaryFunctionIterator.class);
        builtInFunctions.put(new FunctionIdentifier(BASE64BINARY, 1), Base64BinaryFunctionIterator.class);

        builtInFunctions.put(new FunctionIdentifier(KEYS, 1), ObjectKeysFunctionIterator.class);
        builtInFunctions.put(new FunctionIdentifier(MEMBERS, 1), ArrayMembersFunctionIterator.class);
        builtInFunctions.put(new FunctionIdentifier(NULL, 0), NullFunctionIterator.class);
        builtInFunctions.put(new FunctionIdentifier(SIZE, 1), ArraySizeFunctionIterator.class);
        builtInFunctions.put(new FunctionIdentifier(ACCUMULATE, 1), ObjectAccumulateFunctionIterator.class);
        builtInFunctions.put(new FunctionIdentifier(DESCENDANTARRAYS, 1), ArrayDescendantFunctionIterator.class);
        builtInFunctions.put(new FunctionIdentifier(DESCENDANTOBJECTS, 1), ObjectDescendantFunctionIterator.class);
        builtInFunctions.put(new FunctionIdentifier(DESCENDANTPAIRS, 1), ObjectDescendantPairsFunctionIterator.class);
        builtInFunctions.put(new FunctionIdentifier(FLATTEN, 1), ArrayFlattenFunctionIterator.class);
        builtInFunctions.put(new FunctionIdentifier(INTERSECT, 1), ObjectIntersectFunctionIterator.class);
        builtInFunctions.put(new FunctionIdentifier(PROJECT, 2), ObjectProjectFunctionIterator.class);
        builtInFunctions.put(new FunctionIdentifier(REMOVEKEYS, 2), ObjectRemoveKeysFunctionIterator.class);
        builtInFunctions.put(new FunctionIdentifier(VALUES, 1), ObjectValuesFunctionIterator.class);
    }

    public static void clearUserDefinedFunctions() {
        userDefinedFunctions.clear();
    }

    public static void addUserDefinedFunction(FunctionItem function, ExpressionMetadata meta) {
        if (builtInFunctions.containsKey(function.getIdentifier())
                || userDefinedFunctions.containsKey(function.getIdentifier())) {
            throw new DuplicateFunctionIdentifierException(function.getIdentifier(), meta);
        }
        userDefinedFunctions.put(function.getIdentifier(), function);
    }

    public static Class<? extends RuntimeIterator> getBuiltInFunction(FunctionIdentifier identifier, IteratorMetadata metadata) {
        if (builtInFunctions.containsKey(identifier))
            return builtInFunctions.get(identifier);
        throw new UnknownFunctionCallException(identifier.getName(), identifier.getArity(), metadata);
    }

    public static FunctionItem getUserDefinedFunction(FunctionIdentifier identifier, IteratorMetadata metadata) {
        if (userDefinedFunctions.containsKey(identifier)) {
            FunctionItem fnItem = userDefinedFunctions.get(identifier);
            try {
                ByteArrayOutputStream bos = new ByteArrayOutputStream();
                ObjectOutputStream oos = new ObjectOutputStream(bos);
                oos.writeObject(fnItem);
                oos.flush();
                byte[] data = bos.toByteArray();
                ByteArrayInputStream bis = new ByteArrayInputStream(data);
                ObjectInputStream ois = new ObjectInputStream(bis);
                return (FunctionItem) ois.readObject();
            } catch (Exception e) {
                throw new SparksoniqRuntimeException("Error while deep copying the function body runtimeIterator");
            }
        }
        throw new UnknownFunctionCallException(identifier.getName(), identifier.getArity(), metadata);
    }

    public static class FunctionNames {

        /**
         * function that parses a JSON lines file
         */
        public static final String JSON_FILE = "json-file";
        /**
         * function that parses a text file
         */
        public static final String TEXT_FILE = "text-file";
        /**
         * function that parallelizes item collections into a Spark RDD
         */
        public static final String PARALLELIZE = "parallelize";
        /**
         * function that returns the length of a sequence
         */
        public static final String COUNT = "count";


        /**
         * function that returns the effective boolean value of the given parameter
         */
        public static final String BOOLEAN = "boolean";


        /**
         * function that returns the minimum of a sequence
         */
        public static final String MIN = "min";
        /**
         * function that returns the maximum of a sequence
         */
        public static final String MAX = "max";
        /**
         * function that returns the average of a sequence
         */
        public static final String AVG = "avg";
        /**
         * function that returns the sum of a sequence
         */
        public static final String SUM = "sum";


        /**
         * function that returns true if the argument is the empty sequence
         */
        public static final String EMPTY = "empty";
        /**
         * function that returns true if the argument is a non-empty sequence
         */
        public static final String EXISTS = "exists";
        /**
         * function that returns the first item in a sequence
         */
        public static final String HEAD = "head";
        /**
         * function that returns all but the first item in a sequence
         */
        public static final String TAIL = "tail";
        /**
         * function that returns a sequence constructed by inserting an item or a sequence of items at a given position within an existing sequence
         */
        public static final String INSERTBEFORE = "insert-before";
        /**
         * function that returns a new sequence containing all the items of $target except the item at position $position.
         */
        public static final String REMOVE = "remove";
        /**
         * function that reverses the order of items in a sequence.
         */
        public static final String REVERSE = "reverse";
        /**
         * function that applies a subsequence operation to the given sequence with the given start index and length parameters
         */
        public static final String SUBSEQUENCE = "subsequence";


        /**
         * function that returns $arg if it contains zero or one items. Otherwise, raises an error.
         */
        public static final String ZEROORONE = "zero-or-one";
        /**
         * function that returns $arg if it contains one or more items. Otherwise, raises an error.
         */
        public static final String ONEORMORE = "one-or-more";
        /**
         * function that returns $arg if it contains exactly one item. Otherwise, raises an error.
         */
        public static final String EXACTLYONE = "exactly-one";


        /**
         * function that returns the values that appear in a sequence, with duplicates eliminated
         */
        public static final String DISTINCTVALUES = "distinct-values";
        /**
         * function that returns indices of items that are equal to the search parameter
         */
        public static final String INDEXOF = "index-of";
        /**
         * function that returns whether two sequences are deep-equal to each other
         */
        public static final String DEEPEQUAL = "deep-equal";

        /**
         * function that returns the absolute value of the arg
         */
        public static final String ABS = "abs";
        /**
         * function that rounds $arg upwards to a whole number
         */
        public static final String CEILING = "ceiling";
        /**
         * function that rounds $arg downwards to a whole number
         */
        public static final String FLOOR = "floor";
        /**
         * function that rounds a value to a specified number of decimal places, rounding upwards if two such values are equally near
         */
        public static final String ROUND = "round";
        /**
         * function that rounds a value to a specified number of decimal places, rounding to make the last digit even if two such values are equally near
         */
        public static final String ROUNDHALFTOEVEN = "round-half-to-even";


        /**
         * function that returns the approximation the mathematical constant
         */
        public static final String PI = "pi";
        /**
         * function that returns the value of e^x
         */
        public static final String EXP = "exp";
        /**
         * function that returns the value of 10^x
         */
        public static final String EXP10 = "exp10";
        /**
         * function that returns the natural logarithm of the argument
         */
        public static final String LOG = "log";
        /**
         * function that returns the  base-ten logarithm of the argument
         */
        public static final String LOG10 = "log10";
        /**
         * function that returns the result of raising the first argument to the power of the second
         */
        public static final String POW = "pow";
        /**
         * function that returns the non-negative square root of the argument
         */
        public static final String SQRT = "sqrt";
        /**
         * function that returns the sine of the angle given in radians
         */
        public static final String SIN = "sin";
        /**
         * function that returns the cosine of the angle given in radians
         */
        public static final String COS = "cos";
        /**
         * function that returns the tangent of the angle given in radians
         */
        public static final String TAN = "tan";
        /**
         * function that returns the arc sine of the angle given in radians
         */
        public static final String ASIN = "asin";
        /**
         * function that returns the arc cosine of the angle given in radians
         */
        public static final String ACOS = "acos";
        /**
         * function that returns the arc tangent of the angle given in radians
         */
        public static final String ATAN = "atan";
        /**
         * function that returns the the angle in radians subtended at the origin by the point on a plane with coordinates (x, y) and the positive x-axis.
         */
        public static final String ATAN2 = "atan2";


        /**
         * function that returns substrings
         */
        public static final String SUBSTRING = "substring";
        /**
         * function that returns the part of the first variable that precedes the first occurrence of the second vairable.
         */
        public static final String SUBSTRING_BEFORE = "substring-before";
        /**
         * function that returns the part of the first variable that follows the first occurrence of the second vairable.
         */
        public static final String SUBSTRING_AFTER = "substring-after";
        /**
         * function that returns substrings
         */
        public static final String CONCAT = "concat";
        /**
         * function that returns substrings
         */
        public static final String STRINGJOIN = "string-join";
        /**
         * function that returns the string length
         */
        public static final String STRINGLENGTH = "string-length";
        /**
         * function that returns tokens
         */
        public static final String TOKENIZE = "tokenize";
        /**
         * function that checks whether a string ends with a substring
         */
        public static final String ENDSWITH = "ends-with";
        /**
         * function that checks whether a string starts with a substring
         */
        public static final String STARTSWITH = "starts-with";
        /**
         * function that checks whether a string contains a substring
         */
        public static final String CONTAINS = "contains";
        /**
         * function that checks whether a string matches a regular expression
         */
        public static final String MATCHES = "matches";
        /**
<<<<<<< HEAD
=======
         * function that normalizes spaces in a string
         */
        public static final String NORMALIZESPACE = "normalize-space";


        /**
>>>>>>> 8aa95755
         * function that returns the duration item from the supplied string
         */
        public static final String DURATION = "duration";
        /**
         * function that returns the yearMonthDuration item from the supplied string
         */
        public static final String YEARMONTHDURATION = "yearMonthDuration";
        /**
         * function that returns the dayTimeDuration item from the supplied string
         */
        public static final String DAYTIMEDURATION = "dayTimeDuration";


        /**
         * function that returns the dateTime item from the supplied string
         */
        public static final String DATETIME = "dateTime";
        /**
         * function that returns the date item from the supplied string
         */
        public static final String DATE = "date";


        /**
<<<<<<< HEAD
         * function that returns the time item from the supplied string
         */
        public static final String TIME = "time";
        /**
         * function that returns the hexBinary item from the supplied string
         */
        public static final String HEXBINARY = "hexBinary";
        /**
         * function that returns the base64Binary item from the supplied string
         */
        public static final String BASE64BINARY = "base64Binary";
        /**
         * function that normalizes spaces in a string
=======
         * function that returns the hexBinary item from the supplied string
>>>>>>> 8aa95755
         */
        public static final String HEXBINARY = "hexBinary";
        /**
         * function that returns the base64Binary item from the supplied string
         */
        public static final String BASE64BINARY = "base64Binary";


        /**
         * function that returns the keys of a Json Object
         */
        public static final String KEYS = "keys";
        /**
         * function that returns returns all members of all arrays of the supplied sequence
         */
        public static final String MEMBERS = "members";
        /**
         * function that returns the JSON null
         */
        public static final String NULL = "null";
        /**
         * function that returns the length of an array
         */
        public static final String SIZE = "size";
        /**
         * function that dynamically creates an object that merges the values of key collisions into arrays
         */
        public static final String ACCUMULATE = "accumulate";
        /**
         * function that returns all arrays contained within the supplied items, regardless of depth.
         */
        public static final String DESCENDANTARRAYS = "descendant-arrays";
        /**
         * function that returns all objects contained within the supplied items, regardless of depth
         */
        public static final String DESCENDANTOBJECTS = "descendant-objects";
        /**
         * function that returns all objects contained within the supplied items, regardless of depth
         */
        public static final String DESCENDANTPAIRS = "descendant-pairs";
        /**
         * function that recursively flattens arrays in the input sequence, leaving non-arrays intact
         */
        public static final String FLATTEN = "flatten";
        /**
         * function that returns the intersection of the supplied objects, and aggregates values corresponding to the same name into an array
         */
        public static final String INTERSECT = "intersect";
        /**
         * function that projects objects by filtering their pairs and leaves non-objects intact
         */
        public static final String PROJECT = "project";
        /**
         * function that removes the pairs with the given keys from all objects and leaves non-objects intact
         */
        public static final String REMOVEKEYS = "remove-keys";
        /**
         * function that returns the values of a Json Object
         */
        public static final String VALUES = "values";

    }

}<|MERGE_RESOLUTION|>--- conflicted
+++ resolved
@@ -562,15 +562,12 @@
          */
         public static final String MATCHES = "matches";
         /**
-<<<<<<< HEAD
-=======
          * function that normalizes spaces in a string
          */
         public static final String NORMALIZESPACE = "normalize-space";
 
 
         /**
->>>>>>> 8aa95755
          * function that returns the duration item from the supplied string
          */
         public static final String DURATION = "duration";
@@ -592,13 +589,12 @@
          * function that returns the date item from the supplied string
          */
         public static final String DATE = "date";
-
-
-        /**
-<<<<<<< HEAD
+        /**
          * function that returns the time item from the supplied string
          */
         public static final String TIME = "time";
+
+
         /**
          * function that returns the hexBinary item from the supplied string
          */
@@ -607,17 +603,6 @@
          * function that returns the base64Binary item from the supplied string
          */
         public static final String BASE64BINARY = "base64Binary";
-        /**
-         * function that normalizes spaces in a string
-=======
-         * function that returns the hexBinary item from the supplied string
->>>>>>> 8aa95755
-         */
-        public static final String HEXBINARY = "hexBinary";
-        /**
-         * function that returns the base64Binary item from the supplied string
-         */
-        public static final String BASE64BINARY = "base64Binary";
 
 
         /**
