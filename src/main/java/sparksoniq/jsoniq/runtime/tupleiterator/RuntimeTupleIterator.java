--- conflicted
+++ resolved
@@ -32,7 +32,6 @@
 import org.apache.spark.sql.Dataset;
 import org.apache.spark.sql.Row;
 import sparksoniq.exceptions.IteratorFlowException;
-import sparksoniq.jsoniq.runtime.iterator.RuntimeIterator;
 import sparksoniq.jsoniq.runtime.metadata.IteratorMetadata;
 import sparksoniq.jsoniq.tuple.FlworTuple;
 import sparksoniq.semantics.DynamicContext;
@@ -104,11 +103,9 @@
 
     public abstract JavaRDD<FlworTuple> getRDD(DynamicContext context);
 
-<<<<<<< HEAD
     public abstract boolean isDataFrame();
 
     public abstract Dataset<Row> getDataFrame(DynamicContext context);
-=======
     /*
     * Variable dependencies are variables that MUST be provided in the dynamic context
     * for successful execution.
@@ -125,7 +122,6 @@
         result.addAll(_child.getVariableDependencies());
         return result;
     }
->>>>>>> 41b7a735
 
     /*
      * Returns the variables bound in previous clauses of the current FLWOR.
