package sparksoniq.jsoniq.item;

import com.esotericsoftware.kryo.Kryo;
import com.esotericsoftware.kryo.io.Input;
import com.esotericsoftware.kryo.io.Output;
import org.joda.time.DateTime;
import org.joda.time.DateTimeZone;
import org.joda.time.Period;
import org.joda.time.PeriodType;
import org.rumbledb.api.Item;
import sparksoniq.exceptions.IteratorFlowException;
import sparksoniq.exceptions.UnexpectedTypeException;
import sparksoniq.jsoniq.compiler.translator.expr.operational.base.OperationalExpressionBase;
import sparksoniq.jsoniq.runtime.metadata.IteratorMetadata;
import sparksoniq.semantics.types.AtomicTypes;
import sparksoniq.semantics.types.ItemType;
import sparksoniq.semantics.types.ItemTypes;

public class DateItem extends AtomicItem {

    private static final long serialVersionUID = 1L;
    private DateTime _value;
<<<<<<< HEAD
    private boolean hasTimeZone;
=======
    private boolean hasTimeZone = true;
>>>>>>> 8aa95755

    DateItem(DateTime _value, boolean hasTimeZone) {
        super();
<<<<<<< HEAD
        this.hasTimeZone = _value.getZone() != DateTimeZone.getDefault();
        _value = hasTimeZone ? _value : _value.withZoneRetainFields(DateTimeZone.UTC);
        this._value = _value.dayOfMonth().roundFloorCopy();
=======
        this._value = _value;
        this.hasTimeZone = hasTimeZone;
    }

    DateItem(String dateTimeString) {
        this._value = DateTimeItem.parseDateTime(dateTimeString, AtomicTypes.DateItem);
        if (!dateTimeString.endsWith("Z") && _value.getZone() == DateTimeZone.getDefault()) {
            this.hasTimeZone = false;
            this._value = _value.withZoneRetainFields(DateTimeZone.UTC);
        }
>>>>>>> 8aa95755
    }

    public DateTime getValue() {
        return _value;
    }

    @Override
    public DateTime getDateValue() {
        return this._value;
    }

    @Override
    public boolean isDate() {
        return true;
    }

    @Override
    public boolean hasDateTime() {
        return true;
    }

    @Override
    public boolean hasTimeZone() {
        return hasTimeZone;
    }

    @Override
    public boolean getEffectiveBooleanValue() {
        return false;
    }

    @Override
    public boolean equals(Object otherObject) {
        if (!(otherObject instanceof Item)) {
            return false;
        }
        Item otherItem = (Item) otherObject;
        if (otherItem.isDate()) {
            return this.getValue().isEqual(otherItem.getDateValue());
        }
        return false;
    }

    @Override
    public int hashCode() {
        return this.getValue().hashCode();
    }

    @Override
    public boolean isCastableAs(AtomicTypes itemType) {
        return itemType.equals(AtomicTypes.DateItem) ||
                itemType.equals(AtomicTypes.DateTimeItem) ||
                itemType.equals(AtomicTypes.StringItem);
    }

    @Override
    public Item castAs(AtomicTypes itemType) {
        switch (itemType) {
            case DateItem:
                return this;
            case DateTimeItem:
<<<<<<< HEAD
                return ItemFactory.getInstance().createDateTimeItem(this.getValue());
=======
                return ItemFactory.getInstance().createDateTimeItem(this.getValue(), this.hasTimeZone);
>>>>>>> 8aa95755
            case StringItem:
                return ItemFactory.getInstance().createStringItem(this.serialize());
            default:
                throw new ClassCastException();
        }
    }

    @Override
    public boolean isTypeOf(ItemType type) {
        return type.getType().equals(ItemTypes.DateItem) || super.isTypeOf(type);
    }

    @Override
    public Item add(Item other) {
        if (other.isYearMonthDuration() || other.isDayTimeDuration())
<<<<<<< HEAD
            return ItemFactory.getInstance().createDateItem(this.getValue().plus(other.getDurationValue()));
=======
            return ItemFactory.getInstance().createDateItem(this.getValue().plus(other.getDurationValue()), this.hasTimeZone);
>>>>>>> 8aa95755
        throw new ClassCastException();
    }

    @Override
    public Item subtract(Item other) {
<<<<<<< HEAD
        if (other.isYearMonthDuration() || other.isDayTimeDuration())
            return ItemFactory.getInstance().createDateItem(this.getValue().minus(other.getDurationValue()));
        if (other.isDate())
            return ItemFactory.getInstance().createDayTimeDurationItem(new Period(other.getDateValue(), this.getValue(), PeriodType.dayTime()));
=======
        Period period;
        if (other.isDate()) {
            period = new Period(other.getDateValue(), this.getValue(), PeriodType.dayTime());
            return ItemFactory.getInstance().createDayTimeDurationItem(period);
        }
        if (other.isYearMonthDuration() || other.isDayTimeDuration())
            return ItemFactory.getInstance().createDateItem(this.getValue().minus(other.getDurationValue()), this.hasTimeZone);
>>>>>>> 8aa95755
        throw new ClassCastException();
    }

    @Override
    public int compareTo(Item other) {
        if (other.isNull()) return 1;
        if (other.isDate()) {
            return this.getValue().compareTo(other.getDateValue());
        }
        throw new IteratorFlowException("Cannot compare item of type " + ItemTypes.getItemTypeName(this.getClass().getSimpleName()) +
                " with item of type " + ItemTypes.getItemTypeName(other.getClass().getSimpleName()));
    }

    @Override
    public Item compareItem(Item other, OperationalExpressionBase.Operator operator, IteratorMetadata metadata) {
        if (!other.isDate() && !other.isNull()) {
            throw new UnexpectedTypeException("\"" + ItemTypes.getItemTypeName(this.getClass().getSimpleName())
                    + "\": invalid type: can not compare for equality to type \""
                    + ItemTypes.getItemTypeName(other.getClass().getSimpleName()) + "\"", metadata);
        }
        return operator.apply(this, other);
    }

    @Override
    public String serialize() {
        String value = this.getValue().toString();
        String zone = this.getValue().getZone() == DateTimeZone.UTC ? "Z" : this.getValue().getZone().toString();
        int dateTimeSeparatorIndex = value.indexOf("T");
        return value.substring(0,  dateTimeSeparatorIndex) + (hasTimeZone ? zone : "");
    }

    @Override
    public void write(Kryo kryo, Output output) {
        kryo.writeObject(output, this.getValue());
    }

    @Override
    public void read(Kryo kryo, Input input) {
        this._value = kryo.readObject(input, DateTime.class);
    }
}<|MERGE_RESOLUTION|>--- conflicted
+++ resolved
@@ -20,19 +20,10 @@
 
     private static final long serialVersionUID = 1L;
     private DateTime _value;
-<<<<<<< HEAD
-    private boolean hasTimeZone;
-=======
     private boolean hasTimeZone = true;
->>>>>>> 8aa95755
 
     DateItem(DateTime _value, boolean hasTimeZone) {
         super();
-<<<<<<< HEAD
-        this.hasTimeZone = _value.getZone() != DateTimeZone.getDefault();
-        _value = hasTimeZone ? _value : _value.withZoneRetainFields(DateTimeZone.UTC);
-        this._value = _value.dayOfMonth().roundFloorCopy();
-=======
         this._value = _value;
         this.hasTimeZone = hasTimeZone;
     }
@@ -43,7 +34,6 @@
             this.hasTimeZone = false;
             this._value = _value.withZoneRetainFields(DateTimeZone.UTC);
         }
->>>>>>> 8aa95755
     }
 
     public DateTime getValue() {
@@ -105,11 +95,7 @@
             case DateItem:
                 return this;
             case DateTimeItem:
-<<<<<<< HEAD
-                return ItemFactory.getInstance().createDateTimeItem(this.getValue());
-=======
                 return ItemFactory.getInstance().createDateTimeItem(this.getValue(), this.hasTimeZone);
->>>>>>> 8aa95755
             case StringItem:
                 return ItemFactory.getInstance().createStringItem(this.serialize());
             default:
@@ -125,30 +111,17 @@
     @Override
     public Item add(Item other) {
         if (other.isYearMonthDuration() || other.isDayTimeDuration())
-<<<<<<< HEAD
-            return ItemFactory.getInstance().createDateItem(this.getValue().plus(other.getDurationValue()));
-=======
             return ItemFactory.getInstance().createDateItem(this.getValue().plus(other.getDurationValue()), this.hasTimeZone);
->>>>>>> 8aa95755
         throw new ClassCastException();
     }
 
     @Override
     public Item subtract(Item other) {
-<<<<<<< HEAD
-        if (other.isYearMonthDuration() || other.isDayTimeDuration())
-            return ItemFactory.getInstance().createDateItem(this.getValue().minus(other.getDurationValue()));
-        if (other.isDate())
+        if (other.isDate()) {
             return ItemFactory.getInstance().createDayTimeDurationItem(new Period(other.getDateValue(), this.getValue(), PeriodType.dayTime()));
-=======
-        Period period;
-        if (other.isDate()) {
-            period = new Period(other.getDateValue(), this.getValue(), PeriodType.dayTime());
-            return ItemFactory.getInstance().createDayTimeDurationItem(period);
         }
         if (other.isYearMonthDuration() || other.isDayTimeDuration())
             return ItemFactory.getInstance().createDateItem(this.getValue().minus(other.getDurationValue()), this.hasTimeZone);
->>>>>>> 8aa95755
         throw new ClassCastException();
     }
 
