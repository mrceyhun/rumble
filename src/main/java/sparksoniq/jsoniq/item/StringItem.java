/*
 * Licensed to the Apache Software Foundation (ASF) under one or more
 * contributor license agreements.  See the NOTICE file distributed with
 * this work for additional information regarding copyright ownership.
 * The ASF licenses this file to You under the Apache License, Version 2.0
 * (the "License"); you may not use this file except in compliance with
 * the License.  You may obtain a copy of the License at
 *
 *     http://www.apache.org/licenses/LICENSE-2.0
 *
 * Unless required by applicable law or agreed to in writing, software
 * distributed under the License is distributed on an "AS IS" BASIS,
 * WITHOUT WARRANTIES OR CONDITIONS OF ANY KIND, either express or implied.
 * See the License for the specific language governing permissions and
 * limitations under the License.
 *
 * Authors: Stefan Irimescu, Can Berker Cikis
 *
 */

package sparksoniq.jsoniq.item;

import java.math.BigDecimal;

import org.rumbledb.api.Item;

import com.esotericsoftware.kryo.Kryo;
import com.esotericsoftware.kryo.io.Input;
import com.esotericsoftware.kryo.io.Output;
import sparksoniq.exceptions.UnexpectedTypeException;
import sparksoniq.jsoniq.compiler.translator.expr.operational.base.OperationalExpressionBase;
import sparksoniq.jsoniq.runtime.metadata.IteratorMetadata;
import sparksoniq.semantics.types.AtomicTypes;
import sparksoniq.semantics.types.ItemType;
import sparksoniq.semantics.types.ItemTypes;

public class StringItem extends AtomicItem {


	private static final long serialVersionUID = 1L;
	private String _value;

    public StringItem() {
        super();
    }

    public StringItem(String value) {
        super();
        this._value = value;
    }

    public String getValue() {
        return _value;
    }

    @Override
    public String getStringValue() {
        return this.getValue();
    }

    public double castToDoubleValue() {
        return Double.parseDouble(this.getValue());
    }

    public BigDecimal castToDecimalValue() {
        return new BigDecimal(this.getValue());
    }

    public int castToIntegerValue() {
        return Integer.parseInt(this.getValue());
    }

    private boolean isBooleanLiteral(String value) { return "true".equals(value) || "false".equals(value); }

    private boolean isNullLiteral(String value) { return "null".equals(value); }

    @Override
    public boolean isString() {
        return true;
    }

    @Override
    public Item castAs(AtomicTypes itemType) {
        switch (itemType) {
            case BooleanItem:
                return ItemFactory.getInstance().createBooleanItem(Boolean.parseBoolean(this.getStringValue()));
            case DoubleItem:
                return ItemFactory.getInstance().createDoubleItem(Double.parseDouble(this.getStringValue()));
            case DecimalItem:
                return ItemFactory.getInstance().createDecimalItem(new BigDecimal(this.getStringValue()));
            case IntegerItem:
                return ItemFactory.getInstance().createIntegerItem(Integer.parseInt(this.getStringValue()));
            case NullItem:
                return ItemFactory.getInstance().createNullItem();
            case DurationItem:
                return ItemFactory.getInstance().createDurationItem(DurationItem.getDurationFromString(this.getStringValue(), AtomicTypes.DurationItem));
            case YearMonthDurationItem:
                return ItemFactory.getInstance().createYearMonthDurationItem(DurationItem.getDurationFromString(this.getStringValue(), AtomicTypes.YearMonthDurationItem));
            case DayTimeDurationItem:
                return ItemFactory.getInstance().createDayTimeDurationItem(DurationItem.getDurationFromString(this.getStringValue(), AtomicTypes.DayTimeDurationItem));
            case DateTimeItem:
<<<<<<< HEAD
                return ItemFactory.getInstance().createDateTimeItem(DateTimeItem.getDateTimeFromString(this.getStringValue(), AtomicTypes.DateTimeItem));
            case DateItem:
                return ItemFactory.getInstance().createDateItem(DateTimeItem.getDateTimeFromString(this.getStringValue(), AtomicTypes.DateItem));
=======
                return ItemFactory.getInstance().createDateTimeItem(this.getStringValue());
>>>>>>> c63e154c
            case HexBinaryItem:
                return ItemFactory.getInstance().createHexBinaryItem(this.getStringValue());
            case Base64BinaryItem:
                return ItemFactory.getInstance().createBase64BinaryItem(this.getStringValue());
            case StringItem:
                return this;
            default:
                throw new ClassCastException();
        }
    }

    public boolean getEffectiveBooleanValue() {
        return !this.getStringValue().isEmpty();
    }

    @Override
    public boolean isTypeOf(ItemType type) {
        return type.getType().equals(ItemTypes.StringItem) || super.isTypeOf(type);
    }

    @Override
    public boolean isCastableAs(AtomicTypes itemType) {
        if (itemType == AtomicTypes.StringItem)
            return true;
        try {
            if (itemType == AtomicTypes.IntegerItem) {
                Integer.parseInt(this.getValue());
            } else if (itemType == AtomicTypes.DecimalItem) {
                if (this.getValue().contains("e") || this.getValue().contains("E")) return false;
                Float.parseFloat(this.getValue());
            } else if (itemType == AtomicTypes.DoubleItem) {
                Double.parseDouble(this.getValue());
            } else if (itemType == AtomicTypes.NullItem) {
                return isNullLiteral(this.getValue());
            } else if (itemType == AtomicTypes.DurationItem) {
                DurationItem.getDurationFromString(this._value, AtomicTypes.DurationItem);
            } else if (itemType == AtomicTypes.YearMonthDurationItem) {
                DurationItem.getDurationFromString(this.getValue(), AtomicTypes.YearMonthDurationItem);
            } else if (itemType == AtomicTypes.DayTimeDurationItem) {
                DurationItem.getDurationFromString(this.getValue(), AtomicTypes.DayTimeDurationItem);
            } else if (itemType == AtomicTypes.DateTimeItem) {
<<<<<<< HEAD
                DateTimeItem.getDateTimeFromString(this.getValue(), AtomicTypes.DateTimeItem);
            } else if (itemType == AtomicTypes.DateItem) {
                    DateTimeItem.getDateTimeFromString(this.getValue(), AtomicTypes.DateItem);
=======
                DateTimeItem.parseDateTime(this.getValue());
>>>>>>> c63e154c
            } else if (itemType == AtomicTypes.HexBinaryItem) {
                HexBinaryItem.parseHexBinaryString(this.getValue());
            } else if (itemType == AtomicTypes.Base64BinaryItem) {
                Base64BinaryItem.parseBase64BinaryString(this.getValue());
            } else return isBooleanLiteral(this.getValue());
        } catch (UnsupportedOperationException | IllegalArgumentException e) {
            return false;
        }
        return true;
    }

    public String serialize() {
        return this.getValue();
    }

    @Override
    public void write(Kryo kryo, Output output) {
        output.writeString(this.getValue());
    }

    @Override
    public void read(Kryo kryo, Input input) {
        this._value = input.readString();
    }
    
    public boolean equals(Object otherItem)
    {
        if(!(otherItem instanceof Item))
        {
            return false;
        }
        Item o = (Item)otherItem;
        if(!o.isString())
        {
            return false;
        }
        return (getStringValue().equals(o.getStringValue()));
    }
    
    public int hashCode()
    {
        return getStringValue().hashCode();
    }

    @Override
    public int compareTo(Item other) {
        return other.isNull() ? 1 : this.getStringValue().compareTo(other.getStringValue());
    }

    @Override
    public Item compareItem(Item other, OperationalExpressionBase.Operator operator, IteratorMetadata metadata) {
        if (!other.isString() && !other.isNull()) {
            throw new UnexpectedTypeException("Invalid args for string comparison " + this.serialize() +
                    ", " + other.serialize(), metadata);
        }
        return operator.apply(this, other);
    }
}<|MERGE_RESOLUTION|>--- conflicted
+++ resolved
@@ -99,13 +99,9 @@
             case DayTimeDurationItem:
                 return ItemFactory.getInstance().createDayTimeDurationItem(DurationItem.getDurationFromString(this.getStringValue(), AtomicTypes.DayTimeDurationItem));
             case DateTimeItem:
-<<<<<<< HEAD
-                return ItemFactory.getInstance().createDateTimeItem(DateTimeItem.getDateTimeFromString(this.getStringValue(), AtomicTypes.DateTimeItem));
+                return ItemFactory.getInstance().createDateTimeItem(this.getStringValue());
             case DateItem:
-                return ItemFactory.getInstance().createDateItem(DateTimeItem.getDateTimeFromString(this.getStringValue(), AtomicTypes.DateItem));
-=======
-                return ItemFactory.getInstance().createDateTimeItem(this.getStringValue());
->>>>>>> c63e154c
+                return ItemFactory.getInstance().createDateItem(this.getStringValue());
             case HexBinaryItem:
                 return ItemFactory.getInstance().createHexBinaryItem(this.getStringValue());
             case Base64BinaryItem:
@@ -147,13 +143,9 @@
             } else if (itemType == AtomicTypes.DayTimeDurationItem) {
                 DurationItem.getDurationFromString(this.getValue(), AtomicTypes.DayTimeDurationItem);
             } else if (itemType == AtomicTypes.DateTimeItem) {
-<<<<<<< HEAD
-                DateTimeItem.getDateTimeFromString(this.getValue(), AtomicTypes.DateTimeItem);
+                DateTimeItem.parseDateTime(this.getValue(), AtomicTypes.DateTimeItem);
             } else if (itemType == AtomicTypes.DateItem) {
-                    DateTimeItem.getDateTimeFromString(this.getValue(), AtomicTypes.DateItem);
-=======
-                DateTimeItem.parseDateTime(this.getValue());
->>>>>>> c63e154c
+                DateTimeItem.parseDateTime(this.getValue(), AtomicTypes.DateItem);
             } else if (itemType == AtomicTypes.HexBinaryItem) {
                 HexBinaryItem.parseHexBinaryString(this.getValue());
             } else if (itemType == AtomicTypes.Base64BinaryItem) {
