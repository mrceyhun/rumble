--- conflicted
+++ resolved
@@ -14,17 +14,10 @@
 public class ItemFactory {
     
     private static ItemFactory _instance;
-<<<<<<< HEAD
     private Item _nullItem;
     private Item _trueBooleanItem;
     private Item _falseBooleanItem;
-    
-=======
-    private NullItem _nullItem;
-    private BooleanItem _trueBooleanItem;
-    private BooleanItem _falseBooleanItem;
 
->>>>>>> f5cbc28c
     public static ItemFactory getInstance() {
         if(_instance == null)
         {
@@ -35,8 +28,7 @@
         }
         return _instance;
     }
-<<<<<<< HEAD
-    
+
     public Item createStringItem(String s) {
         return new StringItem(s);
     }
@@ -81,6 +73,10 @@
         return new DateItem(dt);
     }
 
+    public Item createTimeItem(DateTime dt) {
+        return new TimeItem(dt);
+    }
+
     public Item createHexBinaryItem(String s) {
         return new HexBinaryItem(s);
     }
@@ -88,50 +84,6 @@
     public Item createBase64BinaryItem(String s) {
         return new Base64BinaryItem(s);
     }
-=======
-
-    public StringItem createStringItem(String s) {
-        return new StringItem(s);
-    }
-
-    public BooleanItem createBooleanItem(boolean b) {
-        return b?_trueBooleanItem:_falseBooleanItem;
-    }
-
-    public NullItem createNullItem() {
-        return _nullItem;
-    }
-
-    public IntegerItem createIntegerItem(int i) {
-        return new IntegerItem(i);
-    }
-
-    public DecimalItem createDecimalItem(BigDecimal d) {
-        return new DecimalItem(d);
-    }
-
-    public DoubleItem createDoubleItem(double d) {
-        return new DoubleItem(d);
-    }
-
-    public DurationItem createDurationItem(Period p) {
-        return new DurationItem(p);
-    }
-
-    public YearMonthDurationItem createYearMonthDurationItem(Period p) {
-        return new YearMonthDurationItem(p);
-    }
-
-    public DayTimeDurationItem createDayTimeDurationItem(Period p) {
-        return new DayTimeDurationItem(p);
-    }
-
-    public DateTimeItem createDateTimeItem(DateTime dt) {return new DateTimeItem(dt);}
-
-    public DateItem createDateItem(DateTime dt) {return new DateItem(dt);}
-
-    public TimeItem createTimeItem(DateTime dt) {return new TimeItem(dt);}
->>>>>>> f5cbc28c
 
     public Item createObjectItem() {
         return new ObjectItem();
