package sparksoniq.jsoniq.item;

import java.math.BigDecimal;
import java.util.List;
import java.util.Map;

import org.joda.time.Period;
import org.rumbledb.api.Item;

import sparksoniq.jsoniq.item.metadata.ItemMetadata;

public class ItemFactory {
    
    private static ItemFactory _instance;
    private Item _nullItem;
    private Item _trueBooleanItem;
    private Item _falseBooleanItem;
    
    public static ItemFactory getInstance() {
        if(_instance == null)
        {
            _instance = new ItemFactory();
            _instance._nullItem = new NullItem();
            _instance._trueBooleanItem = new BooleanItem(true);
            _instance._falseBooleanItem = new BooleanItem(false);
        }
        return _instance;
    }
    
    public Item createStringItem(String s) {
        return new StringItem(s);
    }

    public Item createBooleanItem(boolean b) {
        return b?_trueBooleanItem:_falseBooleanItem;
    }

    public Item createNullItem() {
        return _nullItem;
    }

    public Item createIntegerItem(int i) {
        return new IntegerItem(i);
    }

    public Item createDecimalItem(BigDecimal d) {
        return new DecimalItem(d);
    }

    public Item createDoubleItem(double d) {
        return new DoubleItem(d);
    }

<<<<<<< HEAD
    public Item createDurationItem(Period p) {
        return new DurationItem(p);
    }

    public Item createYearMonthDurationItem(Period p) {
        return new YearMonthDurationItem(p);
    }

    public Item createDayTimeDurationItem(Period p) {
        return new DayTimeDurationItem(p);
    }

    public Item createHexBinaryItem(String s) {
        return new HexBinaryItem(s);
    }

    public Base64BinaryItem createBase64BinaryItem(String s) {return new Base64BinaryItem(s);}
=======
    public Item createHexBinaryItem(String s) {return new HexBinaryItem(s);}
>>>>>>> 6ae67b36

    public Item createObjectItem() {
        return new ObjectItem();
    }

    public Item createArrayItem() {
        return new ArrayItem();
    }

    public Item createArrayItem(List<Item> items) {
        return new ArrayItem(items);
    }
    
    public Item createObjectItem(List<String> keys, List<Item> values, ItemMetadata itemMetadata)
    {
        return new ObjectItem(keys, values, itemMetadata);
    }
    
    public Item createObjectItem(Map<String, List<Item>> keyValuePairs)
    {
        return new ObjectItem(keyValuePairs);
    }

}<|MERGE_RESOLUTION|>--- conflicted
+++ resolved
@@ -51,7 +51,6 @@
         return new DoubleItem(d);
     }
 
-<<<<<<< HEAD
     public Item createDurationItem(Period p) {
         return new DurationItem(p);
     }
@@ -68,10 +67,9 @@
         return new HexBinaryItem(s);
     }
 
-    public Base64BinaryItem createBase64BinaryItem(String s) {return new Base64BinaryItem(s);}
-=======
-    public Item createHexBinaryItem(String s) {return new HexBinaryItem(s);}
->>>>>>> 6ae67b36
+    public Item createBase64BinaryItem(String s) {
+        return new Base64BinaryItem(s);
+    }
 
     public Item createObjectItem() {
         return new ObjectItem();
