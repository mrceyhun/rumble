package sparksoniq.jsoniq.item;

<<<<<<< HEAD
=======
import org.joda.time.Instant;
>>>>>>> 8aa95755
import org.joda.time.Period;
import org.joda.time.PeriodType;
import org.rumbledb.api.Item;
import sparksoniq.exceptions.UnexpectedTypeException;
import sparksoniq.jsoniq.compiler.translator.expr.operational.base.OperationalExpressionBase;
import sparksoniq.jsoniq.runtime.metadata.IteratorMetadata;
import sparksoniq.semantics.types.AtomicTypes;
import sparksoniq.semantics.types.ItemType;
import sparksoniq.semantics.types.ItemTypes;

import java.math.BigDecimal;

public class DayTimeDurationItem extends DurationItem {

    private static final long serialVersionUID = 1L;
    private Period _value;

    public DayTimeDurationItem() {
        super();
    }

    public DayTimeDurationItem(Period value) {
        super();
        this._value = value.normalizedStandard(PeriodType.dayTime());
        isNegative = this._value.toString().charAt(1) == '-';
    }

    @Override
    public Period getValue() {
        return this._value;
    }

    @Override
    public Period getDurationValue() {
        return this._value;
    }

    @Override
    public boolean isAtomic() {
        return true;
    }

    @Override
    public boolean isDayTimeDuration() {
        return true;
    }

    @Override
    public boolean isTypeOf(ItemType type) {
        return type.getType().equals(ItemTypes.DayTimeDurationItem) || super.isTypeOf(type);
    }

    @Override
    public boolean isCastableAs(AtomicTypes itemType) {
        return itemType.equals(AtomicTypes.DayTimeDurationItem) ||
                itemType.equals(AtomicTypes.YearMonthDurationItem) ||
                itemType.equals(AtomicTypes.DurationItem) ||
                itemType.equals(AtomicTypes.StringItem);
    }

    @Override
    public Item castAs(AtomicTypes itemType) {
        switch (itemType) {
            case DurationItem:
<<<<<<< HEAD
                return ItemFactory.getInstance().createDurationItem(DurationItem.getDurationFromString(this.serialize(), AtomicTypes.DurationItem));
=======
                return ItemFactory.getInstance().createDurationItem(this.getValue());
>>>>>>> 8aa95755
            case DayTimeDurationItem:
                return this;
            case YearMonthDurationItem:
                return ItemFactory.getInstance().createYearMonthDurationItem(this.getValue());
            case StringItem:
                return ItemFactory.getInstance().createStringItem(this.serialize());
            default:
                throw new ClassCastException();
        }
    }

    @Override
    public Item compareItem(Item other, OperationalExpressionBase.Operator operator, IteratorMetadata metadata) {
        if (other.isDuration() && !other.isDayTimeDuration() && !other.isYearMonthDuration()) {
            return other.compareItem(this, operator, metadata);
        }
        else if (!other.isDayTimeDuration() && !other.isNull()) {
            throw new UnexpectedTypeException("\"" + ItemTypes.getItemTypeName(this.getClass().getSimpleName())
                    + "\": invalid type: can not compare for equality to type \""
                    + ItemTypes.getItemTypeName(other.getClass().getSimpleName()) + "\"", metadata);
        }
        return operator.apply(this, other);
    }

    @Override
    public Item add(Item other) {
        if (other.isDateTime())
<<<<<<< HEAD
            return ItemFactory.getInstance().createDateTimeItem(other.getDateTimeValue().plus(this.getValue()));
        if (other.isDate())
            return ItemFactory.getInstance().createDateItem(other.getDateValue().plus(this.getValue()));
        if (other.isTime())
            return ItemFactory.getInstance().createTimeItem(other.getTimeValue().plus(this.getValue()));
=======
            return ItemFactory.getInstance().createDateTimeItem(other.getDateTimeValue().plus(this.getValue()), other.hasTimeZone());
        if (other.isDate())
            return ItemFactory.getInstance().createDateItem(other.getDateValue().plus(this.getValue()), other.hasDateTime());
>>>>>>> 8aa95755
        return ItemFactory.getInstance().createDayTimeDurationItem(this.getValue().plus(other.getDurationValue()));
    }

    @Override
    public Item subtract(Item other) {
        return ItemFactory.getInstance().createDayTimeDurationItem(this.getValue().minus(other.getDurationValue()));
    }

    @Override
    public Item multiply(Item other) {
        BigDecimal otherAsDecimal = other.castToDecimalValue();
        if (otherAsDecimal.stripTrailingZeros().scale() <= 0) {
            return ItemFactory.getInstance().createDayTimeDurationItem(this.getValue().multipliedBy(otherAsDecimal.intValue()));
        }
        long durationInMillis = this.getValue().toStandardDuration().getMillis();
        long durationResult = otherAsDecimal.multiply(BigDecimal.valueOf(durationInMillis)).setScale(16, BigDecimal.ROUND_HALF_UP).longValue();
        return ItemFactory.getInstance().createDayTimeDurationItem(new Period(durationResult, PeriodType.dayTime()));
    }

    @Override
    public Item divide(Item other) {
        if (other.isDayTimeDuration()) {
            Instant now  = Instant.now();
            return ItemFactory.getInstance().createDecimalItem(BigDecimal.valueOf(this.getValue().toDurationFrom(now).getMillis() /
                            (double) other.getDurationValue().toDurationFrom(now).getMillis()));
        }
        BigDecimal otherBd = other.castToDecimalValue();
        long durationInMillis = this.getValue().toStandardDuration().getMillis();
        long durationResult = (BigDecimal.valueOf(durationInMillis)).divide(otherBd, 16, BigDecimal.ROUND_HALF_UP).longValue();
        return ItemFactory.getInstance().createDayTimeDurationItem(new Period(durationResult, PeriodType.dayTime()));
    }
}<|MERGE_RESOLUTION|>--- conflicted
+++ resolved
@@ -1,9 +1,6 @@
 package sparksoniq.jsoniq.item;
 
-<<<<<<< HEAD
-=======
 import org.joda.time.Instant;
->>>>>>> 8aa95755
 import org.joda.time.Period;
 import org.joda.time.PeriodType;
 import org.rumbledb.api.Item;
@@ -28,7 +25,7 @@
     public DayTimeDurationItem(Period value) {
         super();
         this._value = value.normalizedStandard(PeriodType.dayTime());
-        isNegative = this._value.toString().charAt(1) == '-';
+        isNegative = this._value.toString().contains("-");
     }
 
     @Override
@@ -68,11 +65,7 @@
     public Item castAs(AtomicTypes itemType) {
         switch (itemType) {
             case DurationItem:
-<<<<<<< HEAD
-                return ItemFactory.getInstance().createDurationItem(DurationItem.getDurationFromString(this.serialize(), AtomicTypes.DurationItem));
-=======
                 return ItemFactory.getInstance().createDurationItem(this.getValue());
->>>>>>> 8aa95755
             case DayTimeDurationItem:
                 return this;
             case YearMonthDurationItem:
@@ -100,17 +93,11 @@
     @Override
     public Item add(Item other) {
         if (other.isDateTime())
-<<<<<<< HEAD
-            return ItemFactory.getInstance().createDateTimeItem(other.getDateTimeValue().plus(this.getValue()));
-        if (other.isDate())
-            return ItemFactory.getInstance().createDateItem(other.getDateValue().plus(this.getValue()));
-        if (other.isTime())
-            return ItemFactory.getInstance().createTimeItem(other.getTimeValue().plus(this.getValue()));
-=======
             return ItemFactory.getInstance().createDateTimeItem(other.getDateTimeValue().plus(this.getValue()), other.hasTimeZone());
         if (other.isDate())
             return ItemFactory.getInstance().createDateItem(other.getDateValue().plus(this.getValue()), other.hasDateTime());
->>>>>>> 8aa95755
+        if (other.isTime())
+            return ItemFactory.getInstance().createTimeItem(other.getTimeValue().plus(this.getValue()), other.hasDateTime());
         return ItemFactory.getInstance().createDayTimeDurationItem(this.getValue().plus(other.getDurationValue()));
     }
 
