--- conflicted
+++ resolved
@@ -27,14 +27,8 @@
 import sparksoniq.exceptions.IteratorFlowException;
 import sparksoniq.exceptions.UnexpectedTypeException;
 import sparksoniq.jsoniq.compiler.translator.expr.operational.base.OperationalExpressionBase;
-<<<<<<< HEAD
 import sparksoniq.jsoniq.runtime.metadata.IteratorMetadata;
 import sparksoniq.semantics.types.SingleType;
-=======
-import sparksoniq.jsoniq.runtime.iterator.operational.ComparisonOperationIterator;
-import sparksoniq.jsoniq.runtime.metadata.IteratorMetadata;
-import sparksoniq.semantics.types.AtomicType;
->>>>>>> 51c9e289
 import sparksoniq.semantics.types.AtomicTypes;
 import sparksoniq.semantics.types.ItemType;
 import sparksoniq.semantics.types.ItemTypes;
@@ -96,13 +90,9 @@
     }
 
     @Override
-<<<<<<< HEAD
     public boolean isCastableAs(SingleType type) {
         return type.getType() != AtomicTypes.AtomicItem &&
                 type.getType() != AtomicTypes.NullItem;
-=======
-    public boolean isCastableAs(AtomicType type) {
-        return type.getType() != AtomicTypes.AtomicItem;
     }
 
     @Override
@@ -133,7 +123,6 @@
     @Override
     public AtomicItem createFromDouble(DoubleItem doubleItem) {
         return ItemFactory.getInstance().createDecimalItem(doubleItem.castToDecimalValue());
->>>>>>> 51c9e289
     }
 
     @Override
