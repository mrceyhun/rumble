/*
 * Licensed to the Apache Software Foundation (ASF) under one or more
 * contributor license agreements. See the NOTICE file distributed with
 * this work for additional information regarding copyright ownership.
 * The ASF licenses this file to You under the Apache License, Version 2.0
 * (the "License"); you may not use this file except in compliance with
 * the License. You may obtain a copy of the License at
 *
 * http://www.apache.org/licenses/LICENSE-2.0
 *
 * Unless required by applicable law or agreed to in writing, software
 * distributed under the License is distributed on an "AS IS" BASIS,
 * WITHOUT WARRANTIES OR CONDITIONS OF ANY KIND, either express or implied.
 * See the License for the specific language governing permissions and
 * limitations under the License.
 *
 * Authors: Stefan Irimescu, Can Berker Cikis
 *
 */

package sparksoniq.semantics.visitor;

import sparksoniq.exceptions.SparksoniqRuntimeException;
import sparksoniq.exceptions.UnknownFunctionCallException;
import sparksoniq.exceptions.UnsupportedFeatureException;
import sparksoniq.jsoniq.compiler.translator.expr.CommaExpression;
import sparksoniq.jsoniq.compiler.translator.expr.Expression;
import sparksoniq.jsoniq.compiler.translator.expr.ExpressionOrClause;
import sparksoniq.jsoniq.compiler.translator.expr.control.IfExpression;
import sparksoniq.jsoniq.compiler.translator.expr.control.SwitchCaseExpression;
import sparksoniq.jsoniq.compiler.translator.expr.control.SwitchExpression;
import sparksoniq.jsoniq.compiler.translator.expr.control.TypeSwitchCaseExpression;
import sparksoniq.jsoniq.compiler.translator.expr.control.TypeSwitchExpression;
import sparksoniq.jsoniq.compiler.translator.expr.flowr.CountClause;
import sparksoniq.jsoniq.compiler.translator.expr.flowr.FlworClause;
import sparksoniq.jsoniq.compiler.translator.expr.flowr.FlworExpression;
import sparksoniq.jsoniq.compiler.translator.expr.flowr.FlworVarSequenceType;
import sparksoniq.jsoniq.compiler.translator.expr.flowr.ForClause;
import sparksoniq.jsoniq.compiler.translator.expr.flowr.ForClauseVar;
import sparksoniq.jsoniq.compiler.translator.expr.flowr.GroupByClause;
import sparksoniq.jsoniq.compiler.translator.expr.flowr.GroupByClauseVar;
import sparksoniq.jsoniq.compiler.translator.expr.flowr.LetClause;
import sparksoniq.jsoniq.compiler.translator.expr.flowr.LetClauseVar;
import sparksoniq.jsoniq.compiler.translator.expr.flowr.OrderByClause;
import sparksoniq.jsoniq.compiler.translator.expr.flowr.OrderByClauseExpr;
import sparksoniq.jsoniq.compiler.translator.expr.flowr.WhereClause;
import sparksoniq.jsoniq.compiler.translator.expr.module.MainModule;
import sparksoniq.jsoniq.compiler.translator.expr.module.Prolog;
import sparksoniq.jsoniq.compiler.translator.expr.operational.AdditiveExpression;
import sparksoniq.jsoniq.compiler.translator.expr.operational.AndExpression;
import sparksoniq.jsoniq.compiler.translator.expr.operational.CastExpression;
import sparksoniq.jsoniq.compiler.translator.expr.operational.CastableExpression;
import sparksoniq.jsoniq.compiler.translator.expr.operational.ComparisonExpression;
import sparksoniq.jsoniq.compiler.translator.expr.operational.InstanceOfExpression;
import sparksoniq.jsoniq.compiler.translator.expr.operational.MultiplicativeExpression;
import sparksoniq.jsoniq.compiler.translator.expr.operational.NotExpression;
import sparksoniq.jsoniq.compiler.translator.expr.operational.OrExpression;
import sparksoniq.jsoniq.compiler.translator.expr.operational.RangeExpression;
import sparksoniq.jsoniq.compiler.translator.expr.operational.StringConcatExpression;
import sparksoniq.jsoniq.compiler.translator.expr.operational.TreatExpression;
import sparksoniq.jsoniq.compiler.translator.expr.operational.UnaryExpression;
import sparksoniq.jsoniq.compiler.translator.expr.operational.base.OperationalExpressionBase;
import sparksoniq.jsoniq.compiler.translator.expr.postfix.PostFixExpression;
import sparksoniq.jsoniq.compiler.translator.expr.postfix.extensions.ArrayLookupExtension;
import sparksoniq.jsoniq.compiler.translator.expr.postfix.extensions.ArrayUnboxingExtension;
import sparksoniq.jsoniq.compiler.translator.expr.postfix.extensions.DynamicFunctionCallExtension;
import sparksoniq.jsoniq.compiler.translator.expr.postfix.extensions.ObjectLookupExtension;
import sparksoniq.jsoniq.compiler.translator.expr.postfix.extensions.PostfixExtension;
import sparksoniq.jsoniq.compiler.translator.expr.postfix.extensions.PredicateExtension;
import sparksoniq.jsoniq.compiler.translator.expr.primary.ArgumentPlaceholder;
import sparksoniq.jsoniq.compiler.translator.expr.primary.ArrayConstructor;
import sparksoniq.jsoniq.compiler.translator.expr.primary.BooleanLiteral;
import sparksoniq.jsoniq.compiler.translator.expr.primary.ContextExpression;
import sparksoniq.jsoniq.compiler.translator.expr.primary.DecimalLiteral;
import sparksoniq.jsoniq.compiler.translator.expr.primary.DoubleLiteral;
import sparksoniq.jsoniq.compiler.translator.expr.primary.FunctionCall;
import sparksoniq.jsoniq.compiler.translator.expr.primary.FunctionDeclaration;
import sparksoniq.jsoniq.compiler.translator.expr.primary.IntegerLiteral;
import sparksoniq.jsoniq.compiler.translator.expr.primary.NamedFunctionRef;
import sparksoniq.jsoniq.compiler.translator.expr.primary.NullLiteral;
import sparksoniq.jsoniq.compiler.translator.expr.primary.ObjectConstructor;
import sparksoniq.jsoniq.compiler.translator.expr.primary.ParenthesizedExpression;
import sparksoniq.jsoniq.compiler.translator.expr.primary.StringLiteral;
import sparksoniq.jsoniq.compiler.translator.expr.primary.VariableReference;
import sparksoniq.jsoniq.compiler.translator.expr.quantifiers.QuantifiedExpression;
import sparksoniq.jsoniq.compiler.translator.expr.quantifiers.QuantifiedExpressionVar;
import sparksoniq.jsoniq.item.FunctionItem;
import sparksoniq.jsoniq.runtime.iterator.CommaExpressionIterator;
import sparksoniq.jsoniq.runtime.iterator.EmptySequenceIterator;
import sparksoniq.jsoniq.runtime.iterator.RuntimeIterator;
import sparksoniq.jsoniq.runtime.iterator.control.IfRuntimeIterator;
import sparksoniq.jsoniq.runtime.iterator.control.SwitchRuntimeIterator;
import sparksoniq.jsoniq.runtime.iterator.control.TypeSwitchCase;
import sparksoniq.jsoniq.runtime.iterator.control.TypeSwitchRuntimeIterator;
import sparksoniq.jsoniq.runtime.iterator.functions.DynamicFunctionCallIterator;
import sparksoniq.jsoniq.runtime.iterator.functions.FunctionRuntimeIterator;
import sparksoniq.jsoniq.runtime.iterator.functions.StaticUserDefinedFunctionCallIterator;
import sparksoniq.jsoniq.runtime.iterator.functions.base.FunctionIdentifier;
import sparksoniq.jsoniq.runtime.iterator.functions.base.FunctionSignature;
import sparksoniq.jsoniq.runtime.iterator.functions.base.Functions;
import sparksoniq.jsoniq.runtime.iterator.operational.AdditiveOperationIterator;
import sparksoniq.jsoniq.runtime.iterator.operational.AndOperationIterator;
import sparksoniq.jsoniq.runtime.iterator.operational.CastIterator;
import sparksoniq.jsoniq.runtime.iterator.operational.CastableIterator;
import sparksoniq.jsoniq.runtime.iterator.operational.ComparisonOperationIterator;
import sparksoniq.jsoniq.runtime.iterator.operational.InstanceOfIterator;
import sparksoniq.jsoniq.runtime.iterator.operational.MultiplicativeOperationIterator;
import sparksoniq.jsoniq.runtime.iterator.operational.NotOperationIterator;
import sparksoniq.jsoniq.runtime.iterator.operational.OrOperationIterator;
import sparksoniq.jsoniq.runtime.iterator.operational.RangeOperationIterator;
import sparksoniq.jsoniq.runtime.iterator.operational.StringConcatIterator;
import sparksoniq.jsoniq.runtime.iterator.operational.TreatIterator;
import sparksoniq.jsoniq.runtime.iterator.operational.TypePromotionIterator;
import sparksoniq.jsoniq.runtime.iterator.operational.UnaryOperationIterator;
import sparksoniq.jsoniq.runtime.iterator.postfix.ArrayLookupIterator;
import sparksoniq.jsoniq.runtime.iterator.postfix.ArrayUnboxingIterator;
import sparksoniq.jsoniq.runtime.iterator.postfix.ObjectLookupIterator;
import sparksoniq.jsoniq.runtime.iterator.postfix.PredicateIterator;
import sparksoniq.jsoniq.runtime.iterator.primary.ArrayRuntimeIterator;
import sparksoniq.jsoniq.runtime.iterator.primary.BooleanRuntimeIterator;
import sparksoniq.jsoniq.runtime.iterator.primary.ContextExpressionIterator;
import sparksoniq.jsoniq.runtime.iterator.primary.DecimalRuntimeIterator;
import sparksoniq.jsoniq.runtime.iterator.primary.DoubleRuntimeIterator;
import sparksoniq.jsoniq.runtime.iterator.primary.IntegerRuntimeIterator;
import sparksoniq.jsoniq.runtime.iterator.primary.NullRuntimeIterator;
import sparksoniq.jsoniq.runtime.iterator.primary.ObjectConstructorRuntimeIterator;
import sparksoniq.jsoniq.runtime.iterator.primary.StringRuntimeIterator;
import sparksoniq.jsoniq.runtime.iterator.primary.VariableReferenceIterator;
import sparksoniq.jsoniq.runtime.iterator.quantifiers.QuantifiedExpressionIterator;
import sparksoniq.jsoniq.runtime.iterator.quantifiers.QuantifiedExpressionVarIterator;
import sparksoniq.jsoniq.runtime.metadata.IteratorMetadata;
import sparksoniq.jsoniq.runtime.tupleiterator.RuntimeTupleIterator;
import sparksoniq.semantics.types.SequenceType;
import sparksoniq.spark.iterator.flowr.CountClauseSparkIterator;
import sparksoniq.spark.iterator.flowr.ForClauseSparkIterator;
import sparksoniq.spark.iterator.flowr.GroupByClauseSparkIterator;
import sparksoniq.spark.iterator.flowr.LetClauseSparkIterator;
import sparksoniq.spark.iterator.flowr.OrderByClauseSparkIterator;
import sparksoniq.spark.iterator.flowr.ReturnClauseSparkIterator;
import sparksoniq.spark.iterator.flowr.WhereClauseSparkIterator;
import sparksoniq.spark.iterator.flowr.expression.GroupByClauseSparkIteratorExpression;
import sparksoniq.spark.iterator.flowr.expression.OrderByClauseSparkIteratorExpression;

import java.util.ArrayList;
import java.util.HashMap;
import java.util.LinkedHashMap;
import java.util.List;
import java.util.Map;

public class RuntimeIteratorVisitor extends AbstractExpressionOrClauseVisitor<RuntimeIterator> {

    @Override
    public RuntimeIterator visit(ExpressionOrClause expression, RuntimeIterator argument) {
        return expression.accept(this, argument);
    }

    @Override
    public RuntimeIterator visitDescendants(ExpressionOrClause expression, RuntimeIterator argument) {
        RuntimeIterator result = argument;
        for (ExpressionOrClause child : expression.getDescendants()) {
            result = visit(child, argument);
        }
        return result;
    }

    @Override
    public RuntimeIterator visitCommaExpression(CommaExpression expression, RuntimeIterator argument) {
        List<RuntimeIterator> result = new ArrayList<>();
        for (Expression childExpr : expression.getExpressions()) {
            result.add(this.visit(childExpr, argument));
        }
        if (result.size() == 1) {
            return result.get(0);
        } else {
            return new CommaExpressionIterator(result, createIteratorMetadata(expression));
        }
    }

    // region module


    @Override
    public RuntimeIterator visitMainModule(MainModule expression, RuntimeIterator argument) {
        return super.visitMainModule(expression, argument);
    }

    @Override
    public RuntimeIterator visitProlog(Prolog expression, RuntimeIterator argument) {
        return super.visitProlog(expression, argument);
    }
    // endregion

    // region FLOWR
    @Override
    public RuntimeIterator visitFlowrExpression(FlworExpression expression, RuntimeIterator argument) {
        FlworClause startClause = expression.getStartClause();
        RuntimeTupleIterator previous = null;
        previous = this.visitFlowrClause(startClause, argument, previous);
        for (FlworClause clause : expression.get_contentClauses()) {
            previous = this.visitFlowrClause(clause, argument, previous);
        }
        return new ReturnClauseSparkIterator(
                previous,
                this.visit(
                    (expression.get_returnClause()).getReturnExpr(),
                    argument
                ),
                createIteratorMetadata(expression.get_returnClause())
        );
    }

    private RuntimeTupleIterator visitFlowrClause(
            FlworClause clause,
            RuntimeIterator argument,
            RuntimeTupleIterator previousIterator
    ) {
        if (clause instanceof ForClause) {
            for (ForClauseVar var : ((ForClause) clause).getForVariables()) {
                RuntimeIterator assignmentExpression = this.visit(var.getExpression(), argument);
                VariableReferenceIterator variableReferenceIterator =
                    (VariableReferenceIterator) this.visit(var.getVariableReference(), argument);
                previousIterator = new ForClauseSparkIterator(
                        previousIterator,
                        variableReferenceIterator,
                        assignmentExpression,
                        createIteratorMetadata(clause)
                );
            }
        } else if (clause instanceof LetClause) {
            for (LetClauseVar var : ((LetClause) clause).getLetVariables()) {
                RuntimeIterator assignmentExpression = this.visit(var.getExpression(), argument);
                VariableReferenceIterator variableReferenceIterator =
                    (VariableReferenceIterator) this.visit(var.getVariableReference(), argument);
                previousIterator = new LetClauseSparkIterator(
                        previousIterator,
                        variableReferenceIterator,
                        assignmentExpression,
                        createIteratorMetadata(clause)
                );
            }
        } else if (clause instanceof GroupByClause) {
            List<GroupByClauseSparkIteratorExpression> expressions = new ArrayList<>();
            for (GroupByClauseVar groupExpr : ((GroupByClause) clause).getGroupVariables()) {
                expressions.add(
                    new GroupByClauseSparkIteratorExpression(
                            groupExpr.getExpression() != null ? this.visit(groupExpr.getExpression(), argument) : null,
                            (VariableReferenceIterator) this.visit(groupExpr.getVariableReference(), argument),
                            createIteratorMetadata(groupExpr)
                    )
                );
            }
            previousIterator = new GroupByClauseSparkIterator(
                    previousIterator,
                    expressions,
                    createIteratorMetadata(clause)
            );
        } else if (clause instanceof OrderByClause) {
            List<OrderByClauseSparkIteratorExpression> expressions = new ArrayList<>();
            for (OrderByClauseExpr orderExpr : ((OrderByClause) clause).getExpressions()) {
                expressions.add(
                    new OrderByClauseSparkIteratorExpression(
                            this.visit(orderExpr.getExpression(), argument),
                            orderExpr.isAscending(),
                            orderExpr.getUri(),
                            orderExpr.getEmptyOrder(),
                            createIteratorMetadata(orderExpr)
                    )
                );
            }
            previousIterator = new OrderByClauseSparkIterator(
                    previousIterator,
                    expressions,
                    ((OrderByClause) clause).isStable(),
                    createIteratorMetadata(clause)
            );
        } else if (clause instanceof WhereClause) {
            previousIterator = new WhereClauseSparkIterator(
                    previousIterator,
                    this.visit(((WhereClause) clause).getWhereExpression(), argument),
                    createIteratorMetadata(clause)
            );
        } else if (clause instanceof CountClause) {
            previousIterator = new CountClauseSparkIterator(
                    previousIterator,
                    this.visit(((CountClause) clause).getCountVariable(), argument),
                    createIteratorMetadata(clause)
            );
        }
        return previousIterator;
    }

    @Override
    public RuntimeIterator visitOrderByClauseExpr(OrderByClauseExpr expression, RuntimeIterator argument) {
        return defaultAction(expression, argument);
    }

    @Override
    public RuntimeIterator visitVariableReference(VariableReference expression, RuntimeIterator argument) {
        return new VariableReferenceIterator(
                expression.getVariableName(),
                expression.getType(),
                createIteratorMetadata(expression)
        );
    }
    // endregion

    // region primary
    @Override
    public RuntimeIterator visitParenthesizedExpression(ParenthesizedExpression expression, RuntimeIterator argument) {
        if (expression.getExpression() != null) {
            return defaultAction(expression, argument);
        }
        return new EmptySequenceIterator(createIteratorMetadata(expression));
    }

    @Override
    public RuntimeIterator visitPostfixExpression(PostFixExpression expression, RuntimeIterator argument) {
        if (expression.isPrimary()) {
            return defaultAction(expression, argument);
        } else {
            RuntimeIterator previous = this.visit(expression.get_primaryExpressionNode(), argument);
            for (PostfixExtension extension : expression.getExtensions()) {
                try {
                    if (extension instanceof ArrayLookupExtension) {
                        RuntimeIterator iterator =
                            this.visit(((ArrayLookupExtension) extension).getExpression(), argument);
                        previous = new ArrayLookupIterator(previous, iterator, createIteratorMetadata(expression));
                    } else if (extension instanceof ObjectLookupExtension) {
                        RuntimeIterator iterator =
                            this.visit(((ObjectLookupExtension) extension).getExpression(), argument);
                        previous = new ObjectLookupIterator(previous, iterator, createIteratorMetadata(expression));
                    } else if (extension instanceof ArrayUnboxingExtension) {
                        previous = new ArrayUnboxingIterator(previous, createIteratorMetadata(expression));
                    } else if (extension instanceof PredicateExtension) {
                        RuntimeIterator filterExpression = // pass the predicate as argument for $$ expresions
                            this.visit(((PredicateExtension) extension).getExpression(), argument);
                        previous = new PredicateIterator(
                                previous,
                                filterExpression,
                                createIteratorMetadata(expression)
                        );
                    } else if (extension instanceof DynamicFunctionCallExtension) {
                        List<RuntimeIterator> arguments = new ArrayList<>();
                        for (Expression arg : ((DynamicFunctionCallExtension) extension).getArguments()) {
                            if (arg == null) { // check ArgumentPlaceholder
                                arguments.add(null);
                            } else {
                                arguments.add(this.visit(arg, argument));
                            }
                        }
                        IteratorMetadata metadata = createIteratorMetadata(expression);
                        DynamicFunctionCallIterator iterator = new DynamicFunctionCallIterator(previous, arguments, metadata);
                        TypePromotionIterator typePromotionIterator =
                                new TypePromotionIterator(iterator, metadata);
                        iterator.setTypePromotionIterator(typePromotionIterator);
                        previous = typePromotionIterator;
                    }
                } catch (Exception ex) {
                    ex.printStackTrace();
                    throw new UnsupportedFeatureException("Invalid Postfix extension", expression.getMetadata());
                }
            }
            return previous;
        }
    }

    @Override
    public RuntimeIterator visitArrayConstructor(ArrayConstructor expression, RuntimeIterator argument) {
        RuntimeIterator result = null;
        if (expression.getExpression() != null) {
            result = this.visit(expression.getExpression(), argument);
        }
        return new ArrayRuntimeIterator(result, createIteratorMetadata(expression));
    }

    @Override
    public RuntimeIterator visitObjectConstructor(ObjectConstructor expression, RuntimeIterator argument) {
        if (expression.isMergedConstructor()) {
            List<RuntimeIterator> childExpressions = new ArrayList<>();
            for (Expression child : expression.getChildExpression().getExpressions()) {
                childExpressions.add((this.visit(child, argument)));
            }
            return new ObjectConstructorRuntimeIterator(childExpressions, createIteratorMetadata(expression));
        } else {
            List<RuntimeIterator> keys = new ArrayList<>();
            List<RuntimeIterator> values = new ArrayList<>();
            for (Expression key : expression.getKeys()) {
                keys.add(this.visit(key, argument));
            }
            for (Expression value : expression.getValues()) {
                values.add(this.visit(value, argument));
            }
            return new ObjectConstructorRuntimeIterator(keys, values, createIteratorMetadata(expression));
        }
    }

    @Override
    public RuntimeIterator visitContextExpr(ContextExpression expression, RuntimeIterator argument) {
        return new ContextExpressionIterator(createIteratorMetadata(expression));
    }

    @Override
    public RuntimeIterator visitFunctionDeclaration(FunctionDeclaration expression, RuntimeIterator argument) {
        Map<String, SequenceType> paramNameToSequenceTypes = new LinkedHashMap<>();
        for (Map.Entry<String, FlworVarSequenceType> paramEntry : expression.get_params().entrySet()) {
            paramNameToSequenceTypes.put(paramEntry.getKey(), paramEntry.getValue().getSequence());
        }
        SequenceType returnType = expression.get_returnType().getSequence();

        RuntimeIterator bodyIterator = this.visit(expression.get_body(), argument);
        List<String> parametersNames = new ArrayList<>();
        List<SequenceType> parameters = new ArrayList<>();
        for (Map.Entry<String, SequenceType> paramEntry : paramNameToSequenceTypes.entrySet()) {
            parametersNames.add(paramEntry.getKey());
            parameters.add(paramEntry.getValue());
        }
        FunctionItem function = new FunctionItem(
                new FunctionIdentifier(expression.get_name(), parameters.size()),
                parametersNames,
                new FunctionSignature(
                        parameters,
                        returnType
                ),
                bodyIterator,
                new HashMap<>()
        );
        if (expression.get_name().equals("")) {
            // unnamed (inline function declaration)
            return new FunctionRuntimeIterator(function, createIteratorMetadata(expression));
        } else {
            // named (static function declaration)
            Functions.addUserDefinedFunction(function, expression.getMetadata());
        }

        return defaultAction(expression, argument);
    }

    @Override
    public RuntimeIterator visitFunctionCall(FunctionCall expression, RuntimeIterator argument) {
        List<RuntimeIterator> arguments = new ArrayList<>();
        IteratorMetadata iteratorMetadata = createIteratorMetadata(expression);
        boolean isPartialApplication = false;
        for (Expression arg : expression.getArguments()) {
            if (arg instanceof ArgumentPlaceholder) {
                arguments.add(null);
                isPartialApplication = true;
            } else {
                arguments.add(this.visit(arg, argument));
            }
        }
        String fnName = expression.getFunctionName();
        int arity = arguments.size();
        FunctionIdentifier identifier = new FunctionIdentifier(fnName, arity);

        if (Functions.checkBuiltInFunctionExists(identifier)) {
            if (isPartialApplication) {
                throw new UnsupportedFeatureException(
                        "Partial application on built-in functions are not supported.",
                        expression.getMetadata()
                );
            }
            return Functions.getBuiltInFunctionIterator(identifier, arguments, iteratorMetadata);
        }
        if (Functions.checkUserDefinedFunctionExists(identifier)) {
            FunctionItem functionItem = Functions.getUserDefinedFunction(identifier, iteratorMetadata);
            if (functionItem.getSignature().getParameterTypes() != null) {
                for (int i = 0; i < arguments.size(); i++) {
                    if (arguments.get(i) != null)
                        arguments.set(i,
                            new TypePromotionIterator(
                                arguments.get(i),
                                functionItem.getSignature().getParameterTypes().get(i),
                                    "Invalid argument for "
                                            + (identifier.getName().equals("") ? "inline" :
                                            identifier.getName()) + " function. ",
                                iteratorMetadata
                            ));
                }
            }
            if (functionItem.getSignature().getReturnType() != null) {

                return new TypePromotionIterator(
                        new UserDefinedFunctionCallIterator(functionItem, arguments, iteratorMetadata),
                        functionItem.getSignature().getReturnType(),
                        "Invalid return type for "
                                + (identifier.getName().equals("") ? "inline" :
                                identifier.getName()) + " function. ",
                        iteratorMetadata);
            }
            return new UserDefinedFunctionCallIterator(functionItem, arguments, iteratorMetadata);
        }
<<<<<<< HEAD
        throw new UnknownFunctionCallException(
                identifier.getName(),
                identifier.getArity(),
                createIteratorMetadata(expression)
=======
        return new StaticUserDefinedFunctionCallIterator(
                identifier,
                arguments,
                iteratorMetadata
>>>>>>> e123f73a
        );
    }

    @Override
    public RuntimeIterator visitNamedFunctionRef(NamedFunctionRef expression, RuntimeIterator argument) {
        FunctionIdentifier identifier = expression.getIdentifier();
        if (Functions.checkBuiltInFunctionExists(identifier)) {
            throw new SparksoniqRuntimeException("Higher order functions using builtin functions are not supported.");
        }
        if (Functions.checkUserDefinedFunctionExists(identifier)) {
            FunctionItem function = Functions.getUserDefinedFunction(identifier);
            return new FunctionRuntimeIterator(function, createIteratorMetadata(expression));
        }
        throw new UnknownFunctionCallException(
                identifier.getName(),
                identifier.getArity(),
                createIteratorMetadata(expression)
        );
    }
    // endregion

    // region literal
    @Override
    public RuntimeIterator visitInteger(IntegerLiteral expression, RuntimeIterator argument) {
        return new IntegerRuntimeIterator(expression.getValue(), createIteratorMetadata(expression));
    }

    @Override
    public RuntimeIterator visitString(StringLiteral expression, RuntimeIterator argument) {
        return new StringRuntimeIterator(expression.getValue(), createIteratorMetadata(expression));
    }

    @Override
    public RuntimeIterator visitDouble(DoubleLiteral expression, RuntimeIterator argument) {
        return new DoubleRuntimeIterator(expression.getValue(), createIteratorMetadata(expression));
    }

    @Override
    public RuntimeIterator visitDecimal(DecimalLiteral expression, RuntimeIterator argument) {
        return new DecimalRuntimeIterator(expression.getValue(), createIteratorMetadata(expression));
    }

    @Override
    public RuntimeIterator visitNull(NullLiteral expression, RuntimeIterator argument) {
        return new NullRuntimeIterator(createIteratorMetadata(expression));
    }

    @Override
    public RuntimeIterator visitBoolean(BooleanLiteral expression, RuntimeIterator argument) {
        return new BooleanRuntimeIterator(expression.getValue(), createIteratorMetadata(expression));
    }
    // endregion

    // region operational
    @Override
    public RuntimeIterator visitAdditiveExpr(AdditiveExpression expression, RuntimeIterator argument) {
        if (expression.isActive()) {
            RuntimeIterator left, right;
            // convert nary to tree of iterators
            if (expression.getOperators().size() > 1) {
                right = this.visit(
                    expression.getRightExpressions().get(expression.getRightExpressions().size() - 1),
                    argument
                );
                left = this.visit(
                    new AdditiveExpression(
                            expression.getMainExpression(),
                            expression.getRightExpressions().subList(0, expression.getRightExpressions().size() - 1),
                            expression.getOperators().subList(0, expression.getOperators().size() - 1),
                            expression.getMetadata()
                    ),
                    argument
                );
            } else {
                left = this.visit(expression.getMainExpression(), argument);
                right = this.visit(expression.getRightExpressions().get(0), argument);
            }


            return new AdditiveOperationIterator(
                    left,
                    right,
                    expression.getOperators().get(expression.getOperators().size() - 1),
                    createIteratorMetadata(expression)
            );

        }
        return defaultAction(expression, argument);
    }

    @Override
    public RuntimeIterator visitMultiplicativeExpr(MultiplicativeExpression expression, RuntimeIterator argument) {
        if (expression.isActive()) {
            RuntimeIterator left, right;
            // convert nary to tree of iterators
            if (expression.getOperators().size() > 1) {
                right = this.visit(
                    expression.getRightExpressions().get(expression.getRightExpressions().size() - 1),
                    argument
                );
                left = this.visit(
                    new MultiplicativeExpression(
                            expression.getMainExpression(),
                            expression.getRightExpressions().subList(0, expression.getRightExpressions().size() - 1),
                            expression.getOperators().subList(0, expression.getOperators().size() - 1),
                            expression.getMetadata()
                    ),
                    argument
                );
            } else {
                left = this.visit(expression.getMainExpression(), argument);
                right = this.visit(expression.getRightExpressions().get(0), argument);
            }


            return new MultiplicativeOperationIterator(
                    left,
                    right,
                    expression.getOperators().get(expression.getOperators().size() - 1),
                    createIteratorMetadata(expression)
            );

        }
        return defaultAction(expression, argument);
    }

    @Override
    public RuntimeIterator visitAndExpr(AndExpression expression, RuntimeIterator argument) {
        if (expression.isActive()) {
            RuntimeIterator left, right;
            // convert nary to tree of iterators
            if (expression.getRightExpressions().size() > 1) {
                right = this.visit(
                    expression.getRightExpressions().get(expression.getRightExpressions().size() - 1),
                    argument
                );
                left = this.visit(
                    new AndExpression(
                            expression.getMainExpression(),
                            expression.getRightExpressions().subList(0, expression.getRightExpressions().size() - 1),
                            expression.getMetadata()
                    ),
                    argument
                );
            } else {
                left = this.visit(expression.getMainExpression(), argument);
                right = this.visit(expression.getRightExpressions().get(0), argument);
            }

            return new AndOperationIterator(left, right, createIteratorMetadata(expression));

        }
        return defaultAction(expression, argument);
    }

    @Override
    public RuntimeIterator visitOrExpr(OrExpression expression, RuntimeIterator argument) {
        if (expression.isActive()) {
            RuntimeIterator left, right;
            // convert nary to tree of iterators
            if (expression.getRightExpressions().size() > 1) {
                right = this.visit(
                    expression.getRightExpressions().get(expression.getRightExpressions().size() - 1),
                    argument
                );
                left = this.visit(
                    new OrExpression(
                            expression.getMainExpression(),
                            expression.getRightExpressions()
                                .subList(0, expression.getRightExpressions().size() - 1),
                            expression.getMetadata()
                    ),
                    argument
                );
            } else {
                left = this.visit(expression.getMainExpression(), argument);
                right = this.visit(expression.getRightExpressions().get(0), argument);
            }

            return new OrOperationIterator(left, right, createIteratorMetadata(expression));

        }
        return defaultAction(expression, argument);
    }

    @Override
    public RuntimeIterator visitNotExpr(NotExpression expression, RuntimeIterator argument) {
        if (expression.isActive()) {
            return new NotOperationIterator(
                    this.visit(expression.getMainExpression(), argument),
                    createIteratorMetadata(expression)
            );
        }
        return defaultAction(expression, argument);
    }

    @Override
    public RuntimeIterator visitUnaryExpr(UnaryExpression expression, RuntimeIterator argument) {
        if (expression.isActive()) {
            // compute +- final result
            int result = 1;
            for (OperationalExpressionBase.Operator op : expression.getOperators()) {
                if (op == OperationalExpressionBase.Operator.MINUS) {
                    result *= -1;
                }
            }
            return new UnaryOperationIterator(
                    this.visit(expression.getMainExpression(), argument),
                    result == -1 ? OperationalExpressionBase.Operator.MINUS : OperationalExpressionBase.Operator.PLUS,
                    createIteratorMetadata(expression)
            );
        }
        return defaultAction(expression, argument);
    }

    @Override
    public RuntimeIterator visitRangeExpr(RangeExpression expression, RuntimeIterator argument) {
        if (expression.isActive()) {
            RuntimeIterator left = this.visit(expression.getMainExpression(), argument);
            RuntimeIterator right = this.visit(expression.getRightExpression(), argument);
            return new RangeOperationIterator(left, right, createIteratorMetadata(expression));
        } else {
            return defaultAction(expression, argument);
        }
    }

    @Override
    public RuntimeIterator visitComparisonExpr(ComparisonExpression expression, RuntimeIterator argument) {
        if (expression.isActive()) {
            RuntimeIterator left = this.visit(expression.getMainExpression(), argument);
            RuntimeIterator right = this.visit(expression.getRightExpression(), argument);
            return new ComparisonOperationIterator(
                    left,
                    right,
                    expression.getOperator(),
                    createIteratorMetadata(expression)
            );
        } else {
            return defaultAction(expression, argument);
        }
    }

    @Override
    public RuntimeIterator visitStringConcatExpr(StringConcatExpression expression, RuntimeIterator argument) {
        if (expression.isActive()) {
            RuntimeIterator left, right;
            // convert nary to tree of iterators
            if (expression.getRightExpressions().size() > 1) {
                right = this.visit(
                    expression.getRightExpressions().get(expression.getRightExpressions().size() - 1),
                    argument
                );
                left = this.visit(
                    new StringConcatExpression(
                            expression.getMainExpression(),
                            expression.getRightExpressions()
                                .subList(0, expression.getRightExpressions().size() - 1),
                            expression.getMetadata()
                    ),
                    argument
                );
            } else {
                left = this.visit(expression.getMainExpression(), argument);
                right = this.visit(expression.getRightExpressions().get(0), argument);
            }

            return new StringConcatIterator(left, right, createIteratorMetadata(expression));

        }
        return defaultAction(expression, argument);
    }

    @Override
    public RuntimeIterator visitInstanceOfExpression(InstanceOfExpression expression, RuntimeIterator argument) {
        if (expression.isActive()) {
            RuntimeIterator childExpression = this.visit(expression.getMainExpression(), argument);
            return new InstanceOfIterator(
                    childExpression,
                    expression.getsequenceType().getSequence(),
                    createIteratorMetadata(expression)
            );
        } else {
            return defaultAction(expression, argument);
        }
    }

    @Override
    public RuntimeIterator visitTreatExpression(TreatExpression expression, RuntimeIterator argument) {
        if (expression.isActive()) {
            RuntimeIterator childExpression = this.visit(expression.getMainExpression(), argument);
            return new TreatIterator(
                    childExpression,
                    expression.getsequenceType().getSequence(),
                    true,
                    createIteratorMetadata(expression)
            );
        } else {
            return defaultAction(expression, argument);
        }
    }

    @Override
    public RuntimeIterator visitCastableExpression(CastableExpression expression, RuntimeIterator argument) {
        if (expression.isActive()) {
            RuntimeIterator childExpression = this.visit(expression.getMainExpression(), argument);
            return new CastableIterator(
                    childExpression,
                    expression.get_atomicType().getSingleType(),
                    createIteratorMetadata(expression)
            );
        } else {
            return defaultAction(expression, argument);
        }
    }

    @Override
    public RuntimeIterator visitCastExpression(CastExpression expression, RuntimeIterator argument) {
        if (expression.isActive()) {
            RuntimeIterator childExpression = this.visit(expression.getMainExpression(), argument);
            return new CastIterator(
                    childExpression,
                    expression.getFlworVarSingleType().getSingleType(),
                    createIteratorMetadata(expression)
            );
        } else {
            return defaultAction(expression, argument);
        }
    }
    // endregion

    // region quantifiers
    @Override
    public RuntimeIterator visitQuantifiedExpression(QuantifiedExpression expression, RuntimeIterator argument) {
        List<QuantifiedExpressionVarIterator> variables = new ArrayList<>();
        expression.getVariables()
            .forEach(var -> variables.add((QuantifiedExpressionVarIterator) this.visit(var, argument)));
        RuntimeIterator evaluationExpression = this.visit(expression.getEvaluationExpression(), argument);
        return new QuantifiedExpressionIterator(
                expression.getOperator(),
                variables,
                evaluationExpression,
                createIteratorMetadata(expression)
        );
    }

    @Override
    public RuntimeIterator visitQuantifiedExpressionVar(QuantifiedExpressionVar expression, RuntimeIterator argument) {
        QuantifiedExpressionVarIterator iterator;
        iterator = new QuantifiedExpressionVarIterator(
                expression.getVariableReference().getVariableName(),
                expression.getSequenceType(),
                this.visit(expression.getExpression(), argument),
                createIteratorMetadata(expression)
        );
        return iterator;
    }
    // endregion

    // region control
    @Override
    public RuntimeIterator visitIfExpression(IfExpression expression, RuntimeIterator argument) {
        return new IfRuntimeIterator(
                this.visit(expression.getCondition(), argument),
                this.visit(expression.getBranch(), argument),
                this.visit(expression.getElseBranch(), argument),
                createIteratorMetadata(expression)
        );
    }

    @Override
    public RuntimeIterator visitSwitchExpression(SwitchExpression expression, RuntimeIterator argument) {
        Map<RuntimeIterator, RuntimeIterator> cases = new LinkedHashMap<>();
        for (SwitchCaseExpression caseExpression : expression.getCases()) {
            cases.put(
                this.visit(caseExpression.getCondition(), argument),
                this.visit(caseExpression.getReturnExpression(), argument)
            );
        }
        return new SwitchRuntimeIterator(
                this.visit(expression.getTestCondition(), argument),
                cases,
                this.visit(expression.getDefaultExpression(), argument),
                createIteratorMetadata(expression)
        );
    }
    // endregion

    @Override
    public RuntimeIterator visitTypeSwitchExpression(TypeSwitchExpression expression, RuntimeIterator argument) {
        List<TypeSwitchCase> cases = new ArrayList<>();
        for (TypeSwitchCaseExpression caseExpression : expression.getCases()) {
            VariableReferenceIterator variableReferenceIterator = null;
            if (caseExpression.getVariableReference() != null) {
                variableReferenceIterator = (VariableReferenceIterator) this.visit(
                    caseExpression.getVariableReference(),
                    argument
                );
            }
            cases.add(
                new TypeSwitchCase(
                        variableReferenceIterator,
                        caseExpression.getUnion(),
                        this.visit(caseExpression.getReturnExpression(), argument)
                )
            );
        }

        TypeSwitchCase defaultCase;
        VariableReferenceIterator varRefDefaultIterator = null;
        if (expression.getVarRefDefault() != null) {
            varRefDefaultIterator = (VariableReferenceIterator) this.visit(expression.getVarRefDefault(), argument);
        }
        defaultCase = new TypeSwitchCase(
                varRefDefaultIterator,
                this.visit(expression.getDefaultExpression(), argument)
        );

        return new TypeSwitchRuntimeIterator(
                this.visit(expression.getTestCondition(), argument),
                cases,
                defaultCase,
                createIteratorMetadata(expression)
        );
    }

    private IteratorMetadata createIteratorMetadata(ExpressionOrClause expression) {
        return new IteratorMetadata(expression.getMetadata());
    }
}<|MERGE_RESOLUTION|>--- conflicted
+++ resolved
@@ -349,11 +349,7 @@
                             }
                         }
                         IteratorMetadata metadata = createIteratorMetadata(expression);
-                        DynamicFunctionCallIterator iterator = new DynamicFunctionCallIterator(previous, arguments, metadata);
-                        TypePromotionIterator typePromotionIterator =
-                                new TypePromotionIterator(iterator, metadata);
-                        iterator.setTypePromotionIterator(typePromotionIterator);
-                        previous = typePromotionIterator;
+                        previous = new DynamicFunctionCallIterator(previous, arguments, metadata);
                     }
                 } catch (Exception ex) {
                     ex.printStackTrace();
@@ -406,23 +402,12 @@
             paramNameToSequenceTypes.put(paramEntry.getKey(), paramEntry.getValue().getSequence());
         }
         SequenceType returnType = expression.get_returnType().getSequence();
-
         RuntimeIterator bodyIterator = this.visit(expression.get_body(), argument);
-        List<String> parametersNames = new ArrayList<>();
-        List<SequenceType> parameters = new ArrayList<>();
-        for (Map.Entry<String, SequenceType> paramEntry : paramNameToSequenceTypes.entrySet()) {
-            parametersNames.add(paramEntry.getKey());
-            parameters.add(paramEntry.getValue());
-        }
         FunctionItem function = new FunctionItem(
-                new FunctionIdentifier(expression.get_name(), parameters.size()),
-                parametersNames,
-                new FunctionSignature(
-                        parameters,
-                        returnType
-                ),
-                bodyIterator,
-                new HashMap<>()
+                expression.get_name(),
+                paramNameToSequenceTypes,
+                returnType,
+                bodyIterator
         );
         if (expression.get_name().equals("")) {
             // unnamed (inline function declaration)
@@ -462,44 +447,12 @@
             return Functions.getBuiltInFunctionIterator(identifier, arguments, iteratorMetadata);
         }
         if (Functions.checkUserDefinedFunctionExists(identifier)) {
-            FunctionItem functionItem = Functions.getUserDefinedFunction(identifier, iteratorMetadata);
-            if (functionItem.getSignature().getParameterTypes() != null) {
-                for (int i = 0; i < arguments.size(); i++) {
-                    if (arguments.get(i) != null)
-                        arguments.set(i,
-                            new TypePromotionIterator(
-                                arguments.get(i),
-                                functionItem.getSignature().getParameterTypes().get(i),
-                                    "Invalid argument for "
-                                            + (identifier.getName().equals("") ? "inline" :
-                                            identifier.getName()) + " function. ",
-                                iteratorMetadata
-                            ));
-                }
-            }
-            if (functionItem.getSignature().getReturnType() != null) {
-
-                return new TypePromotionIterator(
-                        new UserDefinedFunctionCallIterator(functionItem, arguments, iteratorMetadata),
-                        functionItem.getSignature().getReturnType(),
-                        "Invalid return type for "
-                                + (identifier.getName().equals("") ? "inline" :
-                                identifier.getName()) + " function. ",
-                        iteratorMetadata);
-            }
-            return new UserDefinedFunctionCallIterator(functionItem, arguments, iteratorMetadata);
-        }
-<<<<<<< HEAD
+            return new StaticUserDefinedFunctionCallIterator(identifier, arguments, iteratorMetadata);
+        }
         throw new UnknownFunctionCallException(
                 identifier.getName(),
                 identifier.getArity(),
                 createIteratorMetadata(expression)
-=======
-        return new StaticUserDefinedFunctionCallIterator(
-                identifier,
-                arguments,
-                iteratorMetadata
->>>>>>> e123f73a
         );
     }
 
