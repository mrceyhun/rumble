--- conflicted
+++ resolved
@@ -199,17 +199,12 @@
         }
         return new ReturnClauseSparkIterator(
                 previous,
-<<<<<<< HEAD
-                this.visit((expression.get_returnClause()).getReturnExpr(),
-                        argument), createIteratorMetadata(expression.get_returnClause()));
-=======
                 this.visit(
-                    ((ReturnClause) expression.get_returnClause()).getReturnExpr(),
+                    (expression.get_returnClause()).getReturnExpr(),
                     argument
                 ),
                 createIteratorMetadata(expression.get_returnClause())
         );
->>>>>>> cec24219
     }
 
     private RuntimeTupleIterator visitFlowrClause(
@@ -405,30 +400,22 @@
         SequenceType returnType = expression.get_returnType().getSequence();
 
         RuntimeIterator bodyIterator = this.visit(expression.get_body(), argument);
-<<<<<<< HEAD
         List<String> parametersNames = new ArrayList<>();
         List<SequenceType> parameters = new ArrayList<>();
         for (Map.Entry<String, SequenceType> paramEntry : paramNameToSequenceTypes.entrySet()) {
             parametersNames.add(paramEntry.getKey());
             parameters.add(paramEntry.getValue());
         }
-        FunctionItem function =
-                new FunctionItem(
-                        new FunctionSignature(
-                                new FunctionIdentifier(expression.get_name(), parameters.size()),
-                                parameters,
-                                parametersNames,
-                                returnType),
-                        bodyIterator,
-                        new HashMap<>());
-=======
         FunctionItem function = new FunctionItem(
-                expression.get_name(),
-                paramNameToSequenceTypes,
-                returnType,
-                bodyIterator
-        );
->>>>>>> cec24219
+                new FunctionIdentifier(expression.get_name(), parameters.size()),
+                parametersNames,
+                new FunctionSignature(
+                        parameters,
+                        returnType
+                ),
+                bodyIterator,
+                new HashMap<>()
+        );
         if (expression.get_name().equals("")) {
             // unnamed (inline function declaration)
             return new FunctionRuntimeIterator(function, createIteratorMetadata(expression));
@@ -469,7 +456,11 @@
         if (Functions.checkUserDefinedFunctionExists(identifier)) {
             return new UserDefinedFunctionCallIterator(identifier, arguments, iteratorMetadata);
         }
-        throw new UnknownFunctionCallException(identifier.getName(), identifier.getArity(), createIteratorMetadata(expression));
+        throw new UnknownFunctionCallException(
+                identifier.getName(),
+                identifier.getArity(),
+                createIteratorMetadata(expression)
+        );
     }
 
     @Override
