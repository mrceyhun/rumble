--- conflicted
+++ resolved
@@ -37,14 +37,8 @@
 import sparksoniq.jsoniq.compiler.translator.expr.flowr.OrderByClauseExpr;
 import sparksoniq.jsoniq.compiler.translator.expr.flowr.ReturnClause;
 import sparksoniq.jsoniq.compiler.translator.expr.flowr.WhereClause;
-<<<<<<< HEAD
-import sparksoniq.jsoniq.compiler.translator.expr.module.FunctionDeclarationExpression;
-import sparksoniq.jsoniq.compiler.translator.expr.module.MainModuleExpression;
-import sparksoniq.jsoniq.compiler.translator.expr.module.PrologExpression;
-=======
 import sparksoniq.jsoniq.compiler.translator.expr.module.MainModule;
 import sparksoniq.jsoniq.compiler.translator.expr.module.Prolog;
->>>>>>> 40540f9e
 import sparksoniq.jsoniq.compiler.translator.expr.operational.AdditiveExpression;
 import sparksoniq.jsoniq.compiler.translator.expr.operational.AndExpression;
 import sparksoniq.jsoniq.compiler.translator.expr.operational.CastExpression;
@@ -99,23 +93,11 @@
     }
 
     // region module
-<<<<<<< HEAD
-    public T visitMainModuleExpression(MainModuleExpression expression, T argument) {
-        return defaultAction(expression, argument);
-    }
-
-    public T visitPrologExpression(PrologExpression expression, T argument) {
-        return defaultAction(expression, argument);
-    }
-
-    public T visitFunctionDeclarationExpression(FunctionDeclarationExpression expression, T argument) {
-=======
     public T visitMainModule(MainModule expression, T argument) {
         return defaultAction(expression, argument);
     }
 
     public T visitProlog(Prolog expression, T argument) {
->>>>>>> 40540f9e
         return defaultAction(expression, argument);
     }
 
@@ -197,8 +179,6 @@
     public T visitParenthesizedExpression(ParenthesizedExpression expression, T argument) {
         return defaultAction(expression, argument);
     }
-<<<<<<< HEAD
-=======
 
     public T visitFunctionDeclaration(FunctionDeclaration expression, T argument) {
         return defaultAction(expression, argument);
@@ -207,8 +187,6 @@
     public T visitNamedFunctionRef(NamedFunctionRef expression, T argument) {
         return defaultAction(expression, argument);
     }
-
->>>>>>> 40540f9e
     //endregion
 
     //region literal
