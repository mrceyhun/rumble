/*
 * Licensed to the Apache Software Foundation (ASF) under one or more
 * contributor license agreements.  See the NOTICE file distributed with
 * this work for additional information regarding copyright ownership.
 * The ASF licenses this file to You under the Apache License, Version 2.0
 * (the "License"); you may not use this file except in compliance with
 * the License.  You may obtain a copy of the License at
 *
 *     http://www.apache.org/licenses/LICENSE-2.0
 *
 * Unless required by applicable law or agreed to in writing, software
 * distributed under the License is distributed on an "AS IS" BASIS,
 * WITHOUT WARRANTIES OR CONDITIONS OF ANY KIND, either express or implied.
 * See the License for the specific language governing permissions and
 * limitations under the License.
 *
 * Authors: Stefan Irimescu, Can Berker Cikis
 *
 */

package sparksoniq.semantics.types;

public enum ItemTypes {
    Item,

    JSONItem,
    ObjectItem,
    ArrayItem,

    AtomicItem,

    StringItem,
    IntegerItem,
    DecimalItem,
    DoubleItem,
    BooleanItem,

<<<<<<< HEAD
    DurationItem,
=======
    HexBinaryItem,
>>>>>>> e1b52db5

    NullItem;

    public static String getItemTypeName(String fullTypeName){
        String itemPostfix = "Item";
        if (fullTypeName.endsWith("Item")) {
            return fullTypeName.toLowerCase().substring(0, fullTypeName.length()-itemPostfix.length());
        }
        return fullTypeName;
    }
}<|MERGE_RESOLUTION|>--- conflicted
+++ resolved
@@ -35,11 +35,9 @@
     DoubleItem,
     BooleanItem,
 
-<<<<<<< HEAD
     DurationItem,
-=======
+
     HexBinaryItem,
->>>>>>> e1b52db5
 
     NullItem;
 
