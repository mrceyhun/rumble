/*
 * Licensed to the Apache Software Foundation (ASF) under one or more
 * contributor license agreements.  See the NOTICE file distributed with
 * this work for additional information regarding copyright ownership.
 * The ASF licenses this file to You under the Apache License, Version 2.0
 * (the "License"); you may not use this file except in compliance with
 * the License.  You may obtain a copy of the License at
 *
 *     http://www.apache.org/licenses/LICENSE-2.0
 *
 * Unless required by applicable law or agreed to in writing, software
 * distributed under the License is distributed on an "AS IS" BASIS,
 * WITHOUT WARRANTIES OR CONDITIONS OF ANY KIND, either express or implied.
 * See the License for the specific language governing permissions and
 * limitations under the License.
 *
 * Authors: Stefan Irimescu, Can Berker Cikis
 *
 */

package sparksoniq.spark.udf;

import org.apache.spark.sql.Row;
import org.apache.spark.sql.RowFactory;
import org.apache.spark.sql.api.java.UDF1;
import com.esotericsoftware.kryo.Kryo;
import com.esotericsoftware.kryo.io.Input;

import scala.collection.mutable.WrappedArray;
import sparksoniq.exceptions.SparksoniqRuntimeException;
import sparksoniq.jsoniq.compiler.translator.expr.flowr.OrderByClauseExpr;
import sparksoniq.jsoniq.item.Item;
import sparksoniq.jsoniq.item.NullItem;
import sparksoniq.semantics.DynamicContext;
import sparksoniq.spark.DataFrameUtils;
import sparksoniq.spark.iterator.flowr.expression.OrderByClauseSparkIteratorExpression;

import java.io.IOException;
import java.math.BigDecimal;
import java.util.ArrayList;
import java.util.HashSet;
import java.util.List;
import java.util.Map;
import java.util.Set;
import java.util.TreeMap;

public class OrderClauseCreateColumnsUDF implements UDF1<WrappedArray, Row> {
<<<<<<< HEAD

	private static final long serialVersionUID = 1L;
	private List<OrderByClauseSparkIteratorExpression> _expressions;
    Set<String> _dependencies;
=======
    private List<OrderByClauseSparkIteratorExpression> _expressions;
    Map<String, DynamicContext.VariableDependency> _dependencies;
>>>>>>> a52a7f39
    List<String> _columnNames;
    private Map<Integer, String> _allColumnTypes;

    private List<List<Item>> _deserializedParams;
    private DynamicContext _context;
    private List<Object> _results;
    
    private transient Kryo _kryo;
    private transient Input _input;

    public OrderClauseCreateColumnsUDF(
            List<OrderByClauseSparkIteratorExpression> expressions,
            Map<Integer, String> allColumnTypes,
            List<String> columnNames) {
        _expressions = expressions;
        _allColumnTypes = allColumnTypes;

        _deserializedParams = new ArrayList<>();
        _context = new DynamicContext();
        _results = new ArrayList<>();
        
        _dependencies = new TreeMap<String, DynamicContext.VariableDependency>();
        for (OrderByClauseSparkIteratorExpression expression : _expressions) {
            _dependencies.putAll(expression.getExpression().getVariableDependencies());
        }
        _columnNames = columnNames;
        
        _kryo = new Kryo();
        _kryo.setReferences(false);
        DataFrameUtils.registerKryoClassesKryo(_kryo);
        _input = new Input();
    }

    @Override
    public Row call(WrappedArray wrappedParameters) {
        _deserializedParams.clear();
        _context.removeAllVariables();
        _results.clear();

        DataFrameUtils.deserializeWrappedParameters(wrappedParameters, _deserializedParams, _kryo, _input);

        DataFrameUtils.prepareDynamicContext(_context, _columnNames, _deserializedParams);

        for (int expressionIndex = 0; expressionIndex < _expressions.size(); expressionIndex++) {
            OrderByClauseSparkIteratorExpression expression = _expressions.get(expressionIndex);

            // nulls and empty sequences have special ordering captured in the first sorting column
            // if non-null, non-empty-sequence value is given, the second column is used to sort the input
            // indices are assigned to each value type for the first column
            int emptySequenceOrderIndex = 1;         // by default, empty sequence is taken as first(=least)
            int nullOrderIndex = 2;                  // null is the smallest value except empty sequence(default)
            int valueOrderIndex = 3;                 // values are larger than null and empty sequence(default)
            if (expression.getEmptyOrder() == OrderByClauseExpr.EMPTY_ORDER.LAST) {
                emptySequenceOrderIndex = 4;
            }

            // apply expression in the dynamic context
            expression.getExpression().open(_context);
            boolean isEmptySequence = true;
            while (expression.getExpression().hasNext()) {
                isEmptySequence = false;
                Item nextItem = expression.getExpression().next();
                if (nextItem instanceof NullItem) {
                    _results.add(nullOrderIndex);
                    _results.add(null);     // placeholder for valueColumn(2nd column)
                } else {
                    // any other atomic type
                    _results.add(valueOrderIndex);

                    // extract type information for the sorting column
                    String typeName = _allColumnTypes.get(expressionIndex);

                    if (typeName.equals("bool")) {
                        _results.add(nextItem.getBooleanValue());
                    } else if (typeName.equals("string")) {
                        _results.add(nextItem.getStringValue());
                    } else if (typeName.equals("integer")) {
                        _results.add(nextItem.getNumericValue(Integer.class));
                    } else if (typeName.equals("double")) {
                        _results.add(nextItem.getNumericValue(Double.class));
                    } else if (typeName.equals("decimal")) {
                        _results.add(nextItem.getNumericValue(BigDecimal.class));
                    } else {
                        throw new SparksoniqRuntimeException("Unexpected ordering type found while creating columns.");
                    }
                }
            }
            if (isEmptySequence) {
                _results.add(emptySequenceOrderIndex);
                _results.add(null);     // placeholder for valueColumn(2nd column)
            }
            expression.getExpression().close();

        }
        return RowFactory.create(_results.toArray());
    }
    
    private void readObject(java.io.ObjectInputStream in)
            throws IOException, ClassNotFoundException {
        in.defaultReadObject();
        
        _kryo = new Kryo();
        _kryo.setReferences(false);
        DataFrameUtils.registerKryoClassesKryo(_kryo);
        _input = new Input();
    }
}<|MERGE_RESOLUTION|>--- conflicted
+++ resolved
@@ -45,15 +45,11 @@
 import java.util.TreeMap;
 
 public class OrderClauseCreateColumnsUDF implements UDF1<WrappedArray, Row> {
-<<<<<<< HEAD
 
-	private static final long serialVersionUID = 1L;
-	private List<OrderByClauseSparkIteratorExpression> _expressions;
-    Set<String> _dependencies;
-=======
+    private static final long serialVersionUID = 1L;
     private List<OrderByClauseSparkIteratorExpression> _expressions;
     Map<String, DynamicContext.VariableDependency> _dependencies;
->>>>>>> a52a7f39
+
     List<String> _columnNames;
     private Map<Integer, String> _allColumnTypes;
 
