--- conflicted
+++ resolved
@@ -32,8 +32,6 @@
 import sparksoniq.exceptions.IteratorFlowException;
 import sparksoniq.exceptions.NonAtomicKeyException;
 import sparksoniq.exceptions.SparksoniqRuntimeException;
-import sparksoniq.exceptions.TreatException;
-import sparksoniq.exceptions.UnexpectedTypeException;
 import sparksoniq.jsoniq.item.ItemFactory;
 import sparksoniq.jsoniq.runtime.iterator.RuntimeIterator;
 import sparksoniq.jsoniq.runtime.iterator.primary.VariableReferenceIterator;
@@ -93,16 +91,7 @@
         super.open(context);
         if (this._child != null) {
             _child.open(_currentDynamicContext);
-
-<<<<<<< HEAD
-            if (_child.hasNext()) {
-                this._hasNext = true;
-            } else {
-                this._hasNext = false;
-            }
-=======
             this._hasNext = _child.hasNext();
->>>>>>> cec24219
         } else {
             throw new SparksoniqRuntimeException("Invalid groupby clause.");
         }
@@ -223,7 +212,7 @@
                 }
             }
             FlworKey key = new FlworKey(results);
-            List<FlworTuple> values = keyValuePairs.get(key);   // all values for a single matching key are held in a list
+            List<FlworTuple> values = keyValuePairs.get(key); // all values for a single matching key are held in a list
             if (values == null) {
                 values = new ArrayList<>();
                 keyValuePairs.put(key, values);
@@ -252,24 +241,6 @@
         _localTupleResults.add(newTuple);
     }
 
-<<<<<<< HEAD
-
-    @Override
-    public JavaRDD<FlworTuple> getRDD(DynamicContext context) {
-        _rdd = this._child.getRDD(context);
-        //map to pairs - ArrayItem [sort keys] , tuples
-        JavaPairRDD<FlworKey, FlworTuple> keyTuplePair = this._rdd
-                .mapToPair(new GroupByToPairMapClosure(_expressions));
-        //group by key
-        JavaPairRDD<FlworKey, Iterable<FlworTuple>> groupedPair =
-                keyTuplePair.groupByKey();
-        //linearize iterable tuples into arrays
-        this._rdd = groupedPair.map(new GroupByLinearizeTupleClosure(_expressions));
-        return _rdd;
-    }
-
-=======
->>>>>>> cec24219
     @Override
     public Dataset<Row> getDataFrame(
             DynamicContext context,
@@ -300,33 +271,33 @@
                 List<String> UDFcolumns = DataFrameUtils.getColumnNames(inputSchema, -1, _dependencies);
 
                 df.sparkSession()
-                        .udf()
-                        .register(
-                                "letClauseUDF",
-                                new LetClauseUDF(newVariableExpression, UDFcolumns),
-                                DataTypes.BinaryType
-                        );
+                    .udf()
+                    .register(
+                        "letClauseUDF",
+                        new LetClauseUDF(newVariableExpression, UDFcolumns),
+                        DataTypes.BinaryType
+                    );
 
                 String selectSQL = DataFrameUtils.getSQL(allColumns, true);
                 String udfSQL = DataFrameUtils.getSQL(UDFcolumns, false);
 
                 df.createOrReplaceTempView("input");
                 df = df.sparkSession()
-                        .sql(
-                                String.format(
-                                        "select %s letClauseUDF(array(%s)) as `%s` from input",
-                                        selectSQL,
-                                        udfSQL,
-                                        newVariableName
-                                )
-                        );
+                    .sql(
+                        String.format(
+                            "select %s letClauseUDF(array(%s)) as `%s` from input",
+                            selectSQL,
+                            udfSQL,
+                            newVariableName
+                        )
+                    );
 
             } else {
                 if (!columnNames.contains(expression.getVariableReference().getVariableName())) {
                     throw new InvalidGroupVariableException(
                             "Variable "
-                                    + expression.getVariableReference().getVariableName()
-                                    + " cannot be used in group clause",
+                                + expression.getVariableReference().getVariableName()
+                                + " cannot be used in group clause",
                             expression.getIteratorMetadata()
                     );
                 }
@@ -336,12 +307,7 @@
 
         // determine grouping data types after all variable introductions are completed
         inputSchema = df.schema();
-<<<<<<< HEAD
-        Map<String, DynamicContext.VariableDependency> groupingVariables =
-            new TreeMap<>();
-=======
         Map<String, DynamicContext.VariableDependency> groupingVariables = new TreeMap<>();
->>>>>>> cec24219
 
         df.createOrReplaceTempView("input");
 
@@ -422,12 +388,7 @@
     }
 
     public Map<String, DynamicContext.VariableDependency> getVariableDependencies() {
-<<<<<<< HEAD
-        Map<String, DynamicContext.VariableDependency> result =
-            new TreeMap<>();
-=======
         Map<String, DynamicContext.VariableDependency> result = new TreeMap<>();
->>>>>>> cec24219
         for (GroupByClauseSparkIteratorExpression iterator : _expressions) {
             if (iterator.getExpression() != null) {
                 result.putAll(iterator.getExpression().getVariableDependencies());
@@ -457,12 +418,7 @@
             for (int i = 0; i < indent + 1; ++i) {
                 buffer.append("  ");
             }
-<<<<<<< HEAD
             buffer.append("Variable ").append(iterator.getVariableReference().getVariableName()).append("\n");
-=======
-            buffer.append("Variable ").append(iterator.getVariableReference().getVariableName());
-            buffer.append("\n");
->>>>>>> cec24219
             if (iterator.getExpression() != null) {
                 iterator.getExpression().print(buffer, indent + 1);
             }
@@ -473,11 +429,7 @@
             Map<String, DynamicContext.VariableDependency> parentProjection
     ) {
         // start with an empty projection.
-<<<<<<< HEAD
-        Map<String, DynamicContext.VariableDependency> projection = new TreeMap<String, DynamicContext.VariableDependency>();
-=======
         Map<String, DynamicContext.VariableDependency> projection = new TreeMap<>();
->>>>>>> cec24219
 
         // copy over the projection needed by the parent clause.
         projection.putAll(parentProjection);
