--- conflicted
+++ resolved
@@ -1246,13 +1246,10 @@
         }
     }
 
-<<<<<<< HEAD
-    public static String getParamJavaTypeName(String name, ExceptionMetadata metadata) {
-=======
     public static void validateParameterForEstimator(
             String estimatorName,
             String paramName,
-            IteratorMetadata metadata
+            ExceptionMetadata metadata
     ) {
         if (!estimatorParams.containsKey(estimatorName)) {
             throw new UnrecognizedRumbleMLClassReferenceException(estimatorName, metadata);
@@ -1269,8 +1266,7 @@
         }
     }
 
-    public static String getParamJavaTypeName(String name, IteratorMetadata metadata) {
->>>>>>> e4467afa
+    public static String getParamJavaTypeName(String name, ExceptionMetadata metadata) {
         if (!paramJavaTypeNames.containsKey(name)) {
             throw new UnrecognizedRumbleMLParamReferenceException(
                     "Parameter \""
