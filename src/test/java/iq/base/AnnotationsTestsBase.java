/*
 * Licensed to the Apache Software Foundation (ASF) under one or more
 * contributor license agreements.  See the NOTICE file distributed with
 * this work for additional information regarding copyright ownership.
 * The ASF licenses this file to You under the Apache License, Version 2.0
 * (the "License"); you may not use this file except in compliance with
 * the License.  You may obtain a copy of the License at
 *
 *     http://www.apache.org/licenses/LICENSE-2.0
 *
 * Unless required by applicable law or agreed to in writing, software
 * distributed under the License is distributed on an "AS IS" BASIS,
 * WITHOUT WARRANTIES OR CONDITIONS OF ANY KIND, either express or implied.
 * See the License for the specific language governing permissions and
 * limitations under the License.
 *
 * Authors: Stefan Irimescu, Can Berker Cikis
 *
 */

package iq.base;

import org.antlr.v4.runtime.CharStreams;
import org.antlr.v4.runtime.BailErrorStrategy;
import org.antlr.v4.runtime.CommonTokenStream;
import org.antlr.v4.runtime.misc.ParseCancellationException;
import org.junit.Assert;
import sparksoniq.exceptions.ParsingException;
import sparksoniq.exceptions.SemanticException;
import sparksoniq.exceptions.SparksoniqRuntimeException;
import sparksoniq.jsoniq.compiler.JsoniqExpressionTreeVisitor;
import sparksoniq.jsoniq.compiler.parser.JsoniqBaseVisitor;
import sparksoniq.jsoniq.compiler.parser.JsoniqLexer;
import sparksoniq.jsoniq.compiler.parser.JsoniqParser;
import sparksoniq.jsoniq.compiler.translator.metadata.ExpressionMetadata;
import sparksoniq.jsoniq.runtime.iterator.RuntimeIterator;
import sparksoniq.jsoniq.runtime.iterator.functions.base.Functions;
import sparksoniq.semantics.visitor.RuntimeIteratorVisitor;
import sparksoniq.semantics.visitor.StaticContextVisitor;
import utils.FileManager;
import utils.annotations.AnnotationParseException;
import utils.annotations.AnnotationProcessor;

import java.io.File;
import java.io.FileReader;
import java.io.IOException;
import java.util.ArrayList;
import java.util.Comparator;
import java.util.List;

public class AnnotationsTestsBase {
    protected static int counter = 0;
    protected AnnotationProcessor.TestAnnotation currentAnnotation;
    protected List<File> testFiles = new ArrayList<>();


    public void initializeTests(File dir) {
        FileManager.loadJiqFiles(dir).forEach(file -> testFiles.add(file));
        testFiles.sort(Comparator.comparing(File::getName));
    }

    /**
     * Tests annotations
     */
    protected JsoniqParser.MainModuleContext testAnnotations(String path, JsoniqBaseVisitor<Void> visitor) throws IOException {
        JsoniqParser.MainModuleContext context = null;
        RuntimeIterator runtimeIterator = null;
        try {
            currentAnnotation = AnnotationProcessor.readAnnotation(new FileReader(path));
        } catch (AnnotationParseException e) {
            e.printStackTrace();
            Assert.fail();
        }

        try {
            context = this.parse(path, visitor);

            // generate static context and runtime iterators
            if (visitor instanceof JsoniqExpressionTreeVisitor) {
                JsoniqExpressionTreeVisitor completeVisitor = ((JsoniqExpressionTreeVisitor) visitor);
                // generate static context
                new StaticContextVisitor().visit(
<<<<<<< HEAD
                        completeVisitor.getMainModuleExpression(),
                        completeVisitor.getMainModuleExpression().getStaticContext()
                );
                // generate iterators
                Functions.clearUserDefinedFunctions();
                runtimeIterator = new RuntimeIteratorVisitor().visit(completeVisitor.getMainModuleExpression(), null);
=======
                        completeVisitor.getMainModule(),
                        completeVisitor.getMainModule().getStaticContext()
                );
                // generate iterators
                Functions.clearUserDefinedFunctions();
                runtimeIterator = new RuntimeIteratorVisitor().visit(completeVisitor.getMainModule(), null);
>>>>>>> 84528706
            }
            // PARSING
        } catch (ParsingException exception) {
            String errorOutput = exception.getMessage();
            checkErrorCode(errorOutput, currentAnnotation.getErrorCode(), currentAnnotation.getErrorMetadata());
            if (currentAnnotation.shouldParse()) {
                Assert.fail("Program did not parse when expected to.\nError output: " + errorOutput + "\n");
                return context;
            } else {
                System.out.println(errorOutput);
                Assert.assertTrue(true);
                return context;
            }

            // SEMANTIC
        } catch (SemanticException exception) {
            String errorOutput = exception.getMessage();
            checkErrorCode(errorOutput, currentAnnotation.getErrorCode(), currentAnnotation.getErrorMetadata());
            try {
                if (currentAnnotation.shouldCompile()) {
                    Assert.fail("Program did not compile when expected to.\nError output: " + errorOutput + "\n");
                    return context;
                } else {
                    System.out.println(errorOutput);
                    Assert.assertTrue(true);
                    return context;
                }
            } catch (Exception ex) {
            }

            // RUNTIME
        } catch (SparksoniqRuntimeException exception) {
            String errorOutput = exception.getMessage();
            checkErrorCode(errorOutput, currentAnnotation.getErrorCode(), currentAnnotation.getErrorMetadata());
            try {
                if (currentAnnotation.shouldRun()) {
                    Assert.fail("Program did not run when expected to.\nError output: " + errorOutput + "\n");
                    return context;
                } else {
                    System.out.println(errorOutput);
                    Assert.assertTrue(true);
                    return context;
                }
            } catch (Exception ex) {
            }
        }

        try {
            if (!currentAnnotation.shouldCompile()) {
                Assert.fail("Program compiled when not expected to.\n");
                return context;
            }
        } catch (Exception ex) {
        }

        if (!currentAnnotation.shouldParse()) {
            Assert.fail("Program parsed when not expected to.\n");
            return context;
        }

        // PROGRAM SHOULD RUN
        if (currentAnnotation instanceof AnnotationProcessor.RunnableTestAnnotation &&
                currentAnnotation.shouldRun()) {
            try {
                checkExpectedOutput(currentAnnotation.getOutput(), runtimeIterator);
            } catch (SparksoniqRuntimeException exception) {
                String errorOutput = exception.getMessage();
                Assert.fail("Program did not run when expected to.\nError output: " + errorOutput + "\n");
            }
        } else {
            //PROGRAM SHOULD CRASH
            if (currentAnnotation instanceof AnnotationProcessor.UnrunnableTestAnnotation &&
                    !currentAnnotation.shouldRun()) {
                try {
                    checkExpectedOutput(currentAnnotation.getOutput(), runtimeIterator);
                } catch (Exception exception) {
                    String errorOutput = exception.getMessage();
                    checkErrorCode(errorOutput, currentAnnotation.getErrorCode(), currentAnnotation.getErrorMetadata());
                    return context;
                }

                Assert.fail("Program executed when not expected to");
            }
        }
        return context;
    }

    private JsoniqParser.MainModuleContext parse(String path, JsoniqBaseVisitor<Void> visitor) throws IOException {
        JsoniqLexer lexer = new JsoniqLexer(CharStreams.fromFileName(path));
        JsoniqParser parser = new JsoniqParser(new CommonTokenStream(lexer));
        parser.setErrorHandler(new BailErrorStrategy());

        try {
            // the original
            /*JsoniqParser.ModuleContext unit = parser.module();
            JsoniqParser.MainModuleContext main = unit.main;
            visitor.visit(unit);*/

            JsoniqParser.ModuleContext module = parser.module();
            JsoniqParser.MainModuleContext main = module.main;
            visitor.visit(main);

            return main;

        } catch (ParseCancellationException ex) {
            ParsingException e = new ParsingException(lexer.getText(), new ExpressionMetadata(lexer.getLine(),
                    lexer.getCharPositionInLine()));
            e.initCause(ex);
            throw e;
        }
    }

    protected void checkExpectedOutput(String expectedOutput, RuntimeIterator runtimeIterator) {
        Assert.assertTrue(true);
    }

    protected void checkErrorCode(String errorOutput, String expectedErrorCode, String errorMetadata) {
        if (errorOutput != null && expectedErrorCode != null)
            Assert.assertTrue("Unexpected error code returned; Expected: " + expectedErrorCode +
                    "; Error: " + errorOutput, errorOutput.contains(expectedErrorCode));
        if (errorOutput != null && errorMetadata != null)
            Assert.assertTrue("Unexpected metadata returned; Expected: " + errorMetadata +
                    "; Error: " + errorOutput, errorOutput.contains(errorMetadata));
    }
}<|MERGE_RESOLUTION|>--- conflicted
+++ resolved
@@ -80,21 +80,12 @@
                 JsoniqExpressionTreeVisitor completeVisitor = ((JsoniqExpressionTreeVisitor) visitor);
                 // generate static context
                 new StaticContextVisitor().visit(
-<<<<<<< HEAD
-                        completeVisitor.getMainModuleExpression(),
-                        completeVisitor.getMainModuleExpression().getStaticContext()
-                );
-                // generate iterators
-                Functions.clearUserDefinedFunctions();
-                runtimeIterator = new RuntimeIteratorVisitor().visit(completeVisitor.getMainModuleExpression(), null);
-=======
                         completeVisitor.getMainModule(),
                         completeVisitor.getMainModule().getStaticContext()
                 );
                 // generate iterators
                 Functions.clearUserDefinedFunctions();
                 runtimeIterator = new RuntimeIteratorVisitor().visit(completeVisitor.getMainModule(), null);
->>>>>>> 84528706
             }
             // PARSING
         } catch (ParsingException exception) {
